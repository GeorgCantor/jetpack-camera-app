--- conflicted
+++ resolved
@@ -21,14 +21,10 @@
 import com.google.jetpackcamera.settings.model.AspectRatio
 import com.google.jetpackcamera.settings.model.CaptureMode
 import com.google.jetpackcamera.settings.model.DEFAULT_CAMERA_APP_SETTINGS
-<<<<<<< HEAD
-import com.google.jetpackcamera.settings.model.DarkModeStatus
-import com.google.jetpackcamera.settings.model.DemoMultipleStatus
-import com.google.jetpackcamera.settings.model.FlashModeStatus
-=======
 import com.google.jetpackcamera.settings.model.DarkMode
 import com.google.jetpackcamera.settings.model.FlashMode
->>>>>>> 841795b4
+import com.google.jetpackcamera.settings.model.DemoMultiple
+
 import dagger.hilt.android.lifecycle.HiltViewModel
 import javax.inject.Inject
 import kotlinx.coroutines.flow.MutableStateFlow
@@ -68,7 +64,7 @@
                 Log.d(
                     TAG,
                     "updated setting" +
-                        settingsRepository.getCameraAppSettings().captureMode
+                            settingsRepository.getCameraAppSettings().captureMode
                 )
             }
         }
@@ -88,7 +84,7 @@
             Log.d(
                 TAG,
                 "set camera default facing: " +
-                    settingsRepository.getCameraAppSettings().isFrontCameraFacing
+                        settingsRepository.getCameraAppSettings().isFrontCameraFacing
             )
         }
     }
@@ -99,7 +95,7 @@
             Log.d(
                 TAG,
                 "set dark mode theme: " +
-                    settingsRepository.getCameraAppSettings().darkMode
+                        settingsRepository.getCameraAppSettings().darkMode
             )
         }
     }
@@ -116,7 +112,7 @@
             Log.d(
                 TAG,
                 "set aspect ratio " +
-                    "${settingsRepository.getCameraAppSettings().aspectRatio}"
+                        "${settingsRepository.getCameraAppSettings().aspectRatio}"
             )
         }
     }
@@ -128,23 +124,20 @@
             Log.d(
                 TAG,
                 "set default capture mode " +
-                    settingsRepository.getCameraAppSettings().captureMode
+                        settingsRepository.getCameraAppSettings().captureMode
             )
         }
     }
-<<<<<<< HEAD
 
     fun setDemoSwitch() {
         viewModelScope.launch {
             settingsRepository.updateDemoSwitch()
         }
     }
-    fun setDemoMultiple(demoMultipleStatus: DemoMultipleStatus) {
+
+    fun setDemoMultiple(demoMultipleStatus: DemoMultiple) {
         viewModelScope.launch {
             settingsRepository.updateDemoMultiple(demoMultipleStatus)
         }
     }
-}
-=======
-}
->>>>>>> 841795b4
+}