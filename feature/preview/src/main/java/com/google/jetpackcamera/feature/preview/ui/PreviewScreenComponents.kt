--- conflicted
+++ resolved
@@ -253,26 +253,27 @@
     )
 
     val currentOnFlipCamera by rememberUpdatedState(onFlipCamera)
-    var imageVisible by remember { mutableStateOf(true) }
-
-    val imageAlpha: Float by animateFloatAsState(
-        targetValue = if (imageVisible) 1f else 0f,
-        animationSpec = tween(
-            durationMillis = (BLINK_TIME / 2).toInt(),
-            easing = LinearEasing
-        ),
-        label = ""
-    )
-
-    LaunchedEffect(previewUiState.lastBlinkTimeStamp) {
-        if (previewUiState.lastBlinkTimeStamp != 0L) {
-            imageVisible = false
-            delay(BLINK_TIME)
-            imageVisible = true
-        }
-    }
 
     surfaceRequest?.let {
+        var imageVisible by remember { mutableStateOf(true) }
+
+        val imageAlpha: Float by animateFloatAsState(
+            targetValue = if (imageVisible) 1f else 0f,
+            animationSpec = tween(
+                durationMillis = (BLINK_TIME / 2).toInt(),
+                easing = LinearEasing
+            ),
+            label = ""
+        )
+
+        LaunchedEffect(previewUiState.lastBlinkTimeStamp) {
+            if (previewUiState.lastBlinkTimeStamp != 0L) {
+                imageVisible = false
+                delay(BLINK_TIME)
+                imageVisible = true
+            }
+        }
+
         Box(
             modifier
                 .testTag(PREVIEW_DISPLAY)
@@ -321,33 +322,17 @@
                 .transformable(state = transformableState)
                 .alpha(imageAlpha),
 
-<<<<<<< HEAD
             contentAlignment = Alignment.Center
         ) {
             CameraXViewfinder(
                 modifier = Modifier.fillMaxSize(),
                 surfaceRequest = it,
+                implementationMode = when {
+                    Build.VERSION.SDK_INT > 24 -> ImplementationMode.EXTERNAL
+                    else -> ImplementationMode.EMBEDDED
+                },
                 onRequestWindowColorMode = onRequestWindowColorMode
             )
-=======
-            Box(
-                modifier = Modifier
-                    .width(width)
-                    .height(height)
-                    .transformable(state = transformableState)
-                    .alpha(imageAlpha)
-            ) {
-                CameraXViewfinder(
-                    modifier = Modifier.fillMaxSize(),
-                    surfaceRequest = it,
-                    implementationMode = when {
-                        Build.VERSION.SDK_INT > 24 -> ImplementationMode.EXTERNAL
-                        else -> ImplementationMode.EMBEDDED
-                    },
-                    onRequestWindowColorMode = onRequestWindowColorMode
-                )
-            }
->>>>>>> 22241e74
         }
     }
 }
