/*
 * Copyright (C) 2024 The Android Open Source Project
 *
 * Licensed under the Apache License, Version 2.0 (the "License");
 * you may not use this file except in compliance with the License.
 * You may obtain a copy of the License at
 *
 *      http://www.apache.org/licenses/LICENSE-2.0
 *
 * Unless required by applicable law or agreed to in writing, software
 * distributed under the License is distributed on an "AS IS" BASIS,
 * WITHOUT WARRANTIES OR CONDITIONS OF ANY KIND, either express or implied.
 * See the License for the specific language governing permissions and
 * limitations under the License.
 */
package com.google.jetpackcamera.feature.preview.ui

import android.content.pm.ActivityInfo
import android.os.Build
<<<<<<< HEAD
import android.view.Surface
=======
import android.util.Log
>>>>>>> b3a75411
import androidx.camera.core.DynamicRange
import androidx.camera.core.Preview
import androidx.camera.core.SurfaceRequest
import androidx.camera.core.SurfaceRequest.TransformationInfo as CXTransformationInfo
import androidx.camera.viewfinder.compose.MutableCoordinateTransformer
import androidx.camera.viewfinder.compose.Viewfinder
import androidx.camera.viewfinder.surface.ImplementationMode
import androidx.camera.viewfinder.surface.TransformationInfo
import androidx.camera.viewfinder.surface.ViewfinderSurfaceRequest
import androidx.compose.foundation.gestures.detectTapGestures
import androidx.compose.foundation.layout.fillMaxSize
import androidx.compose.runtime.Composable
import androidx.compose.runtime.Immutable
import androidx.compose.runtime.LaunchedEffect
import androidx.compose.runtime.getValue
import androidx.compose.runtime.key
import androidx.compose.runtime.produceState
import androidx.compose.runtime.rememberUpdatedState
import androidx.compose.runtime.snapshotFlow
import androidx.compose.ui.Modifier
<<<<<<< HEAD
import androidx.compose.ui.platform.LocalConfiguration
import androidx.compose.ui.platform.LocalView
=======
import androidx.compose.ui.input.pointer.pointerInput
>>>>>>> b3a75411
import kotlinx.coroutines.CoroutineStart
import kotlinx.coroutines.Runnable
import kotlinx.coroutines.flow.MutableStateFlow
import kotlinx.coroutines.flow.collect
import kotlinx.coroutines.flow.collectLatest
import kotlinx.coroutines.flow.combine
import kotlinx.coroutines.flow.distinctUntilChanged
import kotlinx.coroutines.flow.filterNotNull
import kotlinx.coroutines.flow.map
import kotlinx.coroutines.flow.onCompletion
import kotlinx.coroutines.flow.onEach
import kotlinx.coroutines.flow.takeWhile
import kotlinx.coroutines.launch

private const val TAG = "CameraXViewfinder"

/**
 * A composable viewfinder that adapts CameraX's [Preview.SurfaceProvider] to [Viewfinder]
 *
 * This adapter code will eventually be upstreamed to CameraX, but for now can be copied
 * in its entirety to connect CameraX to [Viewfinder].
 *
 * @param[modifier] the modifier to be applied to the layout
 * @param[surfaceRequest] a [SurfaceRequest] from [Preview.SurfaceProvider].
 * @param[implementationMode] the implementation mode, either [ImplementationMode.EXTERNAL] or
 * [ImplementationMode.EMBEDDED].
 */
@Composable
fun CameraXViewfinder(
    surfaceRequest: SurfaceRequest,
    modifier: Modifier = Modifier,
    implementationMode: ImplementationMode = ImplementationMode.EXTERNAL,
    onRequestWindowColorMode: (Int) -> Unit = {},
    onTap: (x: Float, y: Float) -> Unit = { _, _ -> }
) {
    val currentImplementationMode by rememberUpdatedState(implementationMode)
    val currentOnRequestWindowColorMode by rememberUpdatedState(onRequestWindowColorMode)

    val viewfinderArgs by produceState<ViewfinderArgs?>(initialValue = null, surfaceRequest) {
        val viewfinderSurfaceRequest = ViewfinderSurfaceRequest.Builder(surfaceRequest.resolution)
            .build()

        surfaceRequest.addRequestCancellationListener(Runnable::run) {
            viewfinderSurfaceRequest.markSurfaceSafeToRelease()
        }

        // Launch undispatched so we always reach the try/finally in this coroutine
        launch(start = CoroutineStart.UNDISPATCHED) {
            try {
                val surface = viewfinderSurfaceRequest.getSurface()
                surfaceRequest.provideSurface(surface, Runnable::run) {
                    viewfinderSurfaceRequest.markSurfaceSafeToRelease()
                }
            } finally {
                // If we haven't provided the surface, such as if we're cancelled
                // while suspending on getSurface(), this call will succeed. Otherwise
                // it will be a no-op.
                surfaceRequest.willNotProvideSurface()
            }
        }

        val transformationInfos = MutableStateFlow<CXTransformationInfo?>(null)
        surfaceRequest.setTransformationInfoListener(Runnable::run) {
            transformationInfos.value = it
        }

        // The ImplementationMode that will be used for all TransformationInfo updates.
        // This is locked in once we have updated ViewfinderArgs and won't change until
        // this produceState block is cancelled and restarted
        var snapshotImplementationMode: ImplementationMode? = null

        snapshotFlow { currentImplementationMode }
            .combine(transformationInfos.filterNotNull()) { implMode, transformInfo ->
                Pair(implMode, transformInfo)
            }.takeWhile { (implMode, _) ->
                val shouldAbort =
                    snapshotImplementationMode != null && implMode != snapshotImplementationMode
                if (shouldAbort) {
                    // Abort flow and invalidate SurfaceRequest so a new one will be sent
                    surfaceRequest.invalidate()
                }
                !shouldAbort
            }.collectLatest { (implMode, transformInfo) ->
                // We'll only ever get here with a single non-null implMode,
                // so setting it every time is ok
                snapshotImplementationMode = implMode
                value = ViewfinderArgs(
                    viewfinderSurfaceRequest,
                    isSourceHdr = surfaceRequest.dynamicRange.encoding != DynamicRange.ENCODING_SDR,
                    implMode,
                    TransformationInfo(
                        sourceRotation = transformInfo.rotationDegrees,
                        cropRectLeft = transformInfo.cropRect.left,
                        cropRectTop = transformInfo.cropRect.top,
                        cropRectRight = transformInfo.cropRect.right,
                        cropRectBottom = transformInfo.cropRect.bottom,
                        shouldMirror = transformInfo.isMirroring
                    )
                )
            }
    }

    if (Build.VERSION.SDK_INT >= Build.VERSION_CODES.O) {
        LaunchedEffect(Unit) {
            snapshotFlow { viewfinderArgs }
                .filterNotNull()
                .map { args ->
                    if (args.isSourceHdr &&
                        args.implementationMode == ImplementationMode.EXTERNAL
                    ) {
                        ActivityInfo.COLOR_MODE_HDR
                    } else {
                        ActivityInfo.COLOR_MODE_DEFAULT
                    }
                }.distinctUntilChanged()
                .onEach { currentOnRequestWindowColorMode(it) }
                .onCompletion { currentOnRequestWindowColorMode(ActivityInfo.COLOR_MODE_DEFAULT) }
                .collect()
        }
    }

    val coordinateTransformer = MutableCoordinateTransformer()

    viewfinderArgs?.let { args ->
        val displayRotation = key(LocalConfiguration.current) {
            surfaceRotationToRotationDegrees(LocalView.current.display.rotation)
        }

        Viewfinder(
            surfaceRequest = args.viewfinderSurfaceRequest,
            implementationMode = args.implementationMode,
<<<<<<< HEAD
            transformationInfo = args.transformationInfo.copy(
                sourceRotation = (args.transformationInfo.sourceRotation + displayRotation) % 360
            ),
            modifier = modifier.fillMaxSize()
=======
            transformationInfo = args.transformationInfo,
            modifier = modifier.fillMaxSize().pointerInput(Unit) {
                detectTapGestures {
                    with(coordinateTransformer) {
                        val tapOffset = it.transform()
                        Log.d(TAG, "onTap: $tapOffset")
                        onTap(tapOffset.x, tapOffset.y)
                    }
                }
            },
            coordinateTransformer = coordinateTransformer
>>>>>>> b3a75411
        )
    }
}

@Immutable
private data class ViewfinderArgs(
    val viewfinderSurfaceRequest: ViewfinderSurfaceRequest,
    val isSourceHdr: Boolean,
    val implementationMode: ImplementationMode,
    val transformationInfo: TransformationInfo
)

private fun TransformationInfo.copy(
    sourceRotation: Int = this.sourceRotation,
    cropRectLeft: Int = this.cropRectLeft,
    cropRectTop: Int = this.cropRectTop,
    cropRectRight: Int = this.cropRectRight,
    cropRectBottom: Int = this.cropRectBottom,
    shouldMirror: Boolean = this.shouldMirror
): TransformationInfo = TransformationInfo(
    sourceRotation = sourceRotation,
    cropRectLeft = cropRectLeft,
    cropRectTop = cropRectTop,
    cropRectRight = cropRectRight,
    cropRectBottom = cropRectBottom,
    shouldMirror = shouldMirror
)

private fun surfaceRotationToRotationDegrees(rotationValue: Int): Int = when (rotationValue) {
    Surface.ROTATION_0 -> 0
    Surface.ROTATION_90 -> 90
    Surface.ROTATION_180 -> 180
    Surface.ROTATION_270 -> 270
    else -> throw UnsupportedOperationException(
        "Unsupported display rotation: $rotationValue"
    )
}<|MERGE_RESOLUTION|>--- conflicted
+++ resolved
@@ -17,11 +17,8 @@
 
 import android.content.pm.ActivityInfo
 import android.os.Build
-<<<<<<< HEAD
+import android.util.Log
 import android.view.Surface
-=======
-import android.util.Log
->>>>>>> b3a75411
 import androidx.camera.core.DynamicRange
 import androidx.camera.core.Preview
 import androidx.camera.core.SurfaceRequest
@@ -42,12 +39,9 @@
 import androidx.compose.runtime.rememberUpdatedState
 import androidx.compose.runtime.snapshotFlow
 import androidx.compose.ui.Modifier
-<<<<<<< HEAD
+import androidx.compose.ui.input.pointer.pointerInput
 import androidx.compose.ui.platform.LocalConfiguration
 import androidx.compose.ui.platform.LocalView
-=======
-import androidx.compose.ui.input.pointer.pointerInput
->>>>>>> b3a75411
 import kotlinx.coroutines.CoroutineStart
 import kotlinx.coroutines.Runnable
 import kotlinx.coroutines.flow.MutableStateFlow
@@ -179,13 +173,9 @@
         Viewfinder(
             surfaceRequest = args.viewfinderSurfaceRequest,
             implementationMode = args.implementationMode,
-<<<<<<< HEAD
             transformationInfo = args.transformationInfo.copy(
                 sourceRotation = (args.transformationInfo.sourceRotation + displayRotation) % 360
             ),
-            modifier = modifier.fillMaxSize()
-=======
-            transformationInfo = args.transformationInfo,
             modifier = modifier.fillMaxSize().pointerInput(Unit) {
                 detectTapGestures {
                     with(coordinateTransformer) {
@@ -196,7 +186,6 @@
                 }
             },
             coordinateTransformer = coordinateTransformer
->>>>>>> b3a75411
         )
     }
 }
