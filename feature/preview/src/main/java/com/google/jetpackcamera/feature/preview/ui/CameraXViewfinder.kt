--- conflicted
+++ resolved
@@ -63,12 +63,8 @@
 fun CameraXViewfinder(
     surfaceRequest: SurfaceRequest,
     modifier: Modifier = Modifier,
-<<<<<<< HEAD
-    implementationMode: ImplementationMode = ImplementationMode.PERFORMANCE
-=======
     implementationMode: ImplementationMode = ImplementationMode.PERFORMANCE,
     onRequestWindowColorMode: (Int) -> Unit = {}
->>>>>>> ca08bff2
 ) {
     val currentImplementationMode by rememberUpdatedState(implementationMode)
     val currentOnRequestWindowColorMode by rememberUpdatedState(onRequestWindowColorMode)
