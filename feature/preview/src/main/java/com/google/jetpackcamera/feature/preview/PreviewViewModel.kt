/*
 * Copyright (C) 2023 The Android Open Source Project
 *
 * Licensed under the Apache License, Version 2.0 (the "License");
 * you may not use this file except in compliance with the License.
 * You may obtain a copy of the License at
 *
 *      http://www.apache.org/licenses/LICENSE-2.0
 *
 * Unless required by applicable law or agreed to in writing, software
 * distributed under the License is distributed on an "AS IS" BASIS,
 * WITHOUT WARRANTIES OR CONDITIONS OF ANY KIND, either express or implied.
 * See the License for the specific language governing permissions and
 * limitations under the License.
 */
package com.google.jetpackcamera.feature.preview

import android.content.ContentResolver
import android.net.Uri
import android.util.Log
import android.view.Display
import androidx.camera.core.SurfaceRequest
import androidx.lifecycle.ViewModel
import androidx.lifecycle.viewModelScope
import androidx.tracing.traceAsync
import com.google.jetpackcamera.domain.camera.CameraUseCase
<<<<<<< HEAD
import com.google.jetpackcamera.feature.preview.ui.IMAGE_CAPTURE_FAIL_TOAST
=======
>>>>>>> 0082078f
import com.google.jetpackcamera.feature.preview.ui.IMAGE_CAPTURE_SUCCESS_TOAST
import com.google.jetpackcamera.feature.preview.ui.ToastMessage
import com.google.jetpackcamera.settings.model.AspectRatio
import com.google.jetpackcamera.settings.model.CaptureMode
import com.google.jetpackcamera.settings.model.DEFAULT_CAMERA_APP_SETTINGS
import com.google.jetpackcamera.settings.model.FlashMode
import com.google.jetpackcamera.settings.model.LensFacing
import dagger.hilt.android.lifecycle.HiltViewModel
import javax.inject.Inject
import kotlin.time.Duration.Companion.seconds
import kotlinx.coroutines.Deferred
import kotlinx.coroutines.Job
import kotlinx.coroutines.async
import kotlinx.coroutines.delay
import kotlinx.coroutines.flow.MutableStateFlow
import kotlinx.coroutines.flow.StateFlow
import kotlinx.coroutines.flow.combine
import kotlinx.coroutines.flow.filterNotNull
import kotlinx.coroutines.launch

private const val TAG = "PreviewViewModel"
private const val IMAGE_CAPTURE_TRACE = "JCA Image Capture"

<<<<<<< HEAD
=======
// toast test descriptions
const val IMAGE_CAPTURE_FAIL_TOAST_TAG = "ImageCaptureFailureToast"

>>>>>>> 0082078f
/**
 * [ViewModel] for [PreviewScreen].
 */
@HiltViewModel
class PreviewViewModel @Inject constructor(
    private val cameraUseCase: CameraUseCase
) : ViewModel() {
    private val _previewUiState: MutableStateFlow<PreviewUiState> =
        MutableStateFlow(PreviewUiState(currentCameraSettings = DEFAULT_CAMERA_APP_SETTINGS))

    val previewUiState: StateFlow<PreviewUiState> = _previewUiState

    val surfaceRequest: StateFlow<SurfaceRequest?> = cameraUseCase.getSurfaceRequest()

    private var runningCameraJob: Job? = null

    private var recordingJob: Job? = null

    val screenFlash = ScreenFlash(cameraUseCase, viewModelScope)

    // Eagerly initialize the CameraUseCase and encapsulate in a Deferred that can be
    // used to ensure we don't start the camera before initialization is complete.
    private var initializationDeferred: Deferred<Unit> = viewModelScope.async {
        cameraUseCase.initialize()
        _previewUiState.emit(
            previewUiState.value.copy(
                cameraState = CameraState.READY
            )
        )
    }

    init {
        viewModelScope.launch {
            combine(
                cameraUseCase.getCurrentSettings().filterNotNull(),
                cameraUseCase.getZoomScale()
            ) { cameraAppSettings, zoomScale ->
                previewUiState.value.copy(
                    currentCameraSettings = cameraAppSettings,
                    zoomScale = zoomScale
                )
            }.collect {
                // TODO: only update settings that were actually changed
                // currently resets all "quick" settings to stored settings
                Log.d(TAG, "UPDATE UI STATE: ${it.zoomScale}")
                _previewUiState.emit(it)
            }
        }
    }

    fun startCamera() {
        Log.d(TAG, "startCamera")
        stopCamera()
        runningCameraJob = viewModelScope.launch {
            // Ensure CameraUseCase is initialized before starting camera
            initializationDeferred.await()
            // TODO(yasith): Handle Exceptions from binding use cases
            cameraUseCase.runCamera()
        }
    }

    fun stopCamera() {
        Log.d(TAG, "stopCamera")
        runningCameraJob?.apply {
            if (isActive) {
                cancel()
            }
        }
    }

    fun setFlash(flashMode: FlashMode) {
        viewModelScope.launch {
            // apply to cameraUseCase
            cameraUseCase.setFlashMode(flashMode)
        }
    }

    fun setAspectRatio(aspectRatio: AspectRatio) {
        viewModelScope.launch {
            cameraUseCase.setAspectRatio(aspectRatio)
        }
    }

    fun setCaptureMode(captureMode: CaptureMode) {
        viewModelScope.launch {
            // apply to cameraUseCase
            cameraUseCase.setCaptureMode(captureMode)
        }
    }

    /** Sets the camera to a designated lens facing */
    fun setLensFacing(newLensFacing: LensFacing) {
        viewModelScope.launch {
            // TODO(tm): Move constraint checks into CameraUseCase
            if ((
                    newLensFacing == LensFacing.BACK &&
                        previewUiState.value.currentCameraSettings.isBackCameraAvailable
                    ) ||
                (
                    newLensFacing == LensFacing.FRONT &&
                        previewUiState.value.currentCameraSettings.isFrontCameraAvailable
                    )
            ) {
                // apply to cameraUseCase
                cameraUseCase.setLensFacing(newLensFacing)
            }
        }
    }

    fun captureImage() {
        Log.d(TAG, "captureImage")
        viewModelScope.launch {
            traceAsync(IMAGE_CAPTURE_TRACE, 0) {
                try {
                    cameraUseCase.takePicture()
                    // todo: remove toast after postcapture screen implemented
                    _previewUiState.emit(
                        previewUiState.value.copy(
                            toastMessageToShow = ToastMessage(
                                stringResource = R.string.toast_image_capture_success,
                                testTag = IMAGE_CAPTURE_SUCCESS_TOAST
                            )
                        )
                    )
                    Log.d(TAG, "cameraUseCase.takePicture success")
                } catch (exception: Exception) {
                    // todo: remove toast after postcapture screen implemented
                    _previewUiState.emit(
                        previewUiState.value.copy(
                            toastMessageToShow = ToastMessage(
                                stringResource = R.string.toast_capture_failure,
                                testTag = IMAGE_CAPTURE_FAIL_TOAST
                            )
                        )
                    )
                    Log.d(TAG, "cameraUseCase.takePicture error")
                    Log.d(TAG, exception.toString())
                }
            }
        }
    }

    fun captureImageWithUri(
        contentResolver: ContentResolver,
        imageCaptureUri: Uri?,
        onImageCapture: (ImageCaptureEvent) -> Unit
    ) {
        Log.d(TAG, "captureImageWithUri")
        viewModelScope.launch {
            traceAsync(IMAGE_CAPTURE_TRACE, 0) {
                try {
                    cameraUseCase.takePicture(contentResolver, imageCaptureUri)
                    // todo: remove toast after postcapture screen implemented
                    _previewUiState.emit(
                        previewUiState.value.copy(
                            toastMessageToShow = ToastMessage(
                                stringResource = R.string.toast_image_capture_success,
                                testTag = IMAGE_CAPTURE_SUCCESS_TOAST
                            )
                        )
                    )
                    onImageCapture(ImageCaptureEvent.ImageSaved)
                    Log.d(TAG, "cameraUseCase.takePicture success")
                } catch (exception: Exception) {
                    // todo: remove toast after postcapture screen implemented
                    _previewUiState.emit(
                        previewUiState.value.copy(
                            toastMessageToShow = ToastMessage(
                                stringResource = R.string.toast_capture_failure,
                                testTag = IMAGE_CAPTURE_FAIL_TOAST
                            )
                        )
                    )
                    Log.d(TAG, "cameraUseCase.takePicture error")
                    Log.d(TAG, exception.toString())
                    onImageCapture(ImageCaptureEvent.ImageCaptureError(exception))
                }
            }
        }
    }

    fun startVideoRecording() {
        Log.d(TAG, "startVideoRecording")
        recordingJob = viewModelScope.launch {
            try {
                cameraUseCase.startVideoRecording()
                _previewUiState.emit(
                    previewUiState.value.copy(
                        videoRecordingState = VideoRecordingState.ACTIVE
                    )
                )
                Log.d(TAG, "cameraUseCase.startRecording success")
            } catch (exception: IllegalStateException) {
                Log.d(TAG, "cameraUseCase.startVideoRecording error")
                Log.d(TAG, exception.toString())
            }
        }
    }

    fun stopVideoRecording() {
        Log.d(TAG, "stopVideoRecording")
        viewModelScope.launch {
            _previewUiState.emit(
                previewUiState.value.copy(
                    videoRecordingState = VideoRecordingState.INACTIVE
                )
            )
        }
        cameraUseCase.stopVideoRecording()
        recordingJob?.cancel()
    }

    fun setZoomScale(scale: Float) {
        cameraUseCase.setZoomScale(scale = scale)
    }

    // modify ui values
    fun toggleQuickSettings() {
        toggleQuickSettings(!previewUiState.value.quickSettingsIsOpen)
    }

    private fun toggleQuickSettings(isOpen: Boolean) {
        viewModelScope.launch {
            _previewUiState.emit(
                previewUiState.value.copy(
                    quickSettingsIsOpen = isOpen
                )
            )
        }
    }

    fun tapToFocus(display: Display, surfaceWidth: Int, surfaceHeight: Int, x: Float, y: Float) {
        cameraUseCase.tapToFocus(
            display = display,
            surfaceWidth = surfaceWidth,
            surfaceHeight = surfaceHeight,
            x = x,
            y = y
        )
    }

    /**
     * Sets current value of [PreviewUiState.toastMessageToShow] to null.
     */
    fun onToastShown() {
        viewModelScope.launch {
            // keeps the composable up on screen longer to be detected by UiAutomator
            delay(2.seconds)
            _previewUiState.emit(
                previewUiState.value.copy(
                    toastMessageToShow = null
                )
            )
        }
    }

    sealed interface ImageCaptureEvent {
        object ImageSaved : ImageCaptureEvent

        data class ImageCaptureError(
            val exception: Exception
        ) : ImageCaptureEvent
    }
}<|MERGE_RESOLUTION|>--- conflicted
+++ resolved
@@ -24,11 +24,8 @@
 import androidx.lifecycle.viewModelScope
 import androidx.tracing.traceAsync
 import com.google.jetpackcamera.domain.camera.CameraUseCase
-<<<<<<< HEAD
-import com.google.jetpackcamera.feature.preview.ui.IMAGE_CAPTURE_FAIL_TOAST
-=======
->>>>>>> 0082078f
-import com.google.jetpackcamera.feature.preview.ui.IMAGE_CAPTURE_SUCCESS_TOAST
+import com.google.jetpackcamera.feature.preview.ui.IMAGE_CAPTURE_FAIL_TAG
+import com.google.jetpackcamera.feature.preview.ui.IMAGE_CAPTURE_SUCCESS_TAG
 import com.google.jetpackcamera.feature.preview.ui.ToastMessage
 import com.google.jetpackcamera.settings.model.AspectRatio
 import com.google.jetpackcamera.settings.model.CaptureMode
@@ -51,12 +48,6 @@
 private const val TAG = "PreviewViewModel"
 private const val IMAGE_CAPTURE_TRACE = "JCA Image Capture"
 
-<<<<<<< HEAD
-=======
-// toast test descriptions
-const val IMAGE_CAPTURE_FAIL_TOAST_TAG = "ImageCaptureFailureToast"
-
->>>>>>> 0082078f
 /**
  * [ViewModel] for [PreviewScreen].
  */
@@ -177,7 +168,7 @@
                         previewUiState.value.copy(
                             toastMessageToShow = ToastMessage(
                                 stringResource = R.string.toast_image_capture_success,
-                                testTag = IMAGE_CAPTURE_SUCCESS_TOAST
+                                testTag = IMAGE_CAPTURE_SUCCESS_TAG
                             )
                         )
                     )
@@ -188,7 +179,7 @@
                         previewUiState.value.copy(
                             toastMessageToShow = ToastMessage(
                                 stringResource = R.string.toast_capture_failure,
-                                testTag = IMAGE_CAPTURE_FAIL_TOAST
+                                testTag = IMAGE_CAPTURE_FAIL_TAG
                             )
                         )
                     )
@@ -214,7 +205,7 @@
                         previewUiState.value.copy(
                             toastMessageToShow = ToastMessage(
                                 stringResource = R.string.toast_image_capture_success,
-                                testTag = IMAGE_CAPTURE_SUCCESS_TOAST
+                                testTag = IMAGE_CAPTURE_SUCCESS_TAG
                             )
                         )
                     )
@@ -226,7 +217,7 @@
                         previewUiState.value.copy(
                             toastMessageToShow = ToastMessage(
                                 stringResource = R.string.toast_capture_failure,
-                                testTag = IMAGE_CAPTURE_FAIL_TOAST
+                                testTag = IMAGE_CAPTURE_FAIL_TAG
                             )
                         )
                     )
