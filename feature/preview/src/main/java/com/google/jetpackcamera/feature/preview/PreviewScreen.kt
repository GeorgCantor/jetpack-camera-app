--- conflicted
+++ resolved
@@ -47,23 +47,15 @@
 import androidx.compose.ui.unit.dp
 import androidx.hilt.navigation.compose.hiltViewModel
 import androidx.lifecycle.compose.LifecycleStartEffect
-<<<<<<< HEAD
 import androidx.lifecycle.compose.collectAsStateWithLifecycle
-import com.google.jetpackcamera.feature.preview.ui.BlinkState
-=======
 import com.google.jetpackcamera.feature.preview.quicksettings.QuickSettingsScreenOverlay
->>>>>>> 53332796
 import com.google.jetpackcamera.feature.preview.ui.CameraControlsOverlay
 import com.google.jetpackcamera.feature.preview.ui.PreviewDisplay
 import com.google.jetpackcamera.feature.preview.ui.ScreenFlashScreen
 import com.google.jetpackcamera.feature.preview.ui.SmoothImmersiveRotationEffect
 import com.google.jetpackcamera.feature.preview.ui.TestableSnackbar
 import com.google.jetpackcamera.feature.preview.ui.TestableToast
-<<<<<<< HEAD
 import com.google.jetpackcamera.feature.preview.ui.rotatedLayout
-import com.google.jetpackcamera.feature.quicksettings.QuickSettingsScreenOverlay
-=======
->>>>>>> 53332796
 import com.google.jetpackcamera.settings.model.AspectRatio
 import com.google.jetpackcamera.settings.model.CaptureMode
 import com.google.jetpackcamera.settings.model.DEFAULT_CAMERA_APP_SETTINGS
@@ -191,12 +183,8 @@
             )
 
             QuickSettingsScreenOverlay(
-<<<<<<< HEAD
                 modifier = Modifier.rotatedLayout(),
-=======
-                modifier = Modifier,
                 previewUiState = previewUiState,
->>>>>>> 53332796
                 isOpen = previewUiState.quickSettingsIsOpen,
                 toggleIsOpen = onToggleQuickSettings,
                 currentCameraSettings = previewUiState.currentCameraSettings,
