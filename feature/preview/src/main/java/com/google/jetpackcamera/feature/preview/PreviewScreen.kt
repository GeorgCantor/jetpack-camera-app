--- conflicted
+++ resolved
@@ -53,11 +53,8 @@
 import com.google.jetpackcamera.feature.preview.ui.CameraControlsOverlay
 import com.google.jetpackcamera.feature.preview.ui.PreviewDisplay
 import com.google.jetpackcamera.feature.preview.ui.ScreenFlashScreen
-<<<<<<< HEAD
 import com.google.jetpackcamera.feature.preview.ui.SmoothImmersiveRotationEffect
-=======
 import com.google.jetpackcamera.feature.preview.ui.TestableSnackBar
->>>>>>> ca08bff2
 import com.google.jetpackcamera.feature.preview.ui.TestableToast
 import com.google.jetpackcamera.feature.preview.ui.rotatedLayout
 import com.google.jetpackcamera.feature.quicksettings.QuickSettingsScreenOverlay
@@ -80,10 +77,7 @@
     onNavigateToSettings: () -> Unit,
     previewMode: PreviewMode,
     modifier: Modifier = Modifier,
-<<<<<<< HEAD
-=======
     onRequestWindowColorMode: (Int) -> Unit = {},
->>>>>>> ca08bff2
     viewModel: PreviewViewModel = hiltViewModel()
 ) {
     Log.d(TAG, "PreviewScreen")
@@ -107,19 +101,11 @@
         }
     }
 
-<<<<<<< HEAD
-    when (previewUiState.cameraState) {
-        CameraState.NOT_READY -> LoadingScreen(modifier)
-        CameraState.READY -> ContentScreen(
-            modifier = modifier,
-            previewUiState = previewUiState,
-=======
     when (val currentUiState = previewUiState) {
-        is PreviewUiState.NotReady -> LoadingScreen()
+        is PreviewUiState.NotReady -> LoadingScreen(modifier)
         is PreviewUiState.Ready -> ContentScreen(
             modifier = modifier,
             previewUiState = currentUiState,
->>>>>>> ca08bff2
             previewMode = previewMode,
             screenFlashUiState = screenFlashUiState,
             surfaceRequest = surfaceRequest,
@@ -189,66 +175,6 @@
             }
         }
 
-<<<<<<< HEAD
-    val scope = rememberCoroutineScope()
-    val blinkState = remember { BlinkState(coroutineScope = scope) }
-    Box(modifier.fillMaxSize()) {
-        // display camera feed. this stays behind everything else
-        PreviewDisplay(
-            onFlipCamera = onFlipCamera,
-            onTapToFocus = onTapToFocus,
-            onZoomChange = onChangeZoomScale,
-            aspectRatio = previewUiState.currentCameraSettings.aspectRatio,
-            surfaceRequest = surfaceRequest,
-            blinkState = blinkState
-        )
-
-        QuickSettingsScreenOverlay(
-            modifier = Modifier.rotatedLayout(),
-            isOpen = previewUiState.quickSettingsIsOpen,
-            toggleIsOpen = onToggleQuickSettings,
-            currentCameraSettings = previewUiState.currentCameraSettings,
-            onLensFaceClick = onSetLensFacing,
-            onFlashModeClick = onChangeFlash,
-            onAspectRatioClick = onChangeAspectRatio,
-            onCaptureModeClick = onChangeCaptureMode
-            // onTimerClick = {}/*TODO*/
-        )
-        // relative-grid style overlay on top of preview display
-        CameraControlsOverlay(
-            modifier = Modifier.rotatedLayout(),
-            previewUiState = previewUiState,
-            onNavigateToSettings = onNavigateToSettings,
-            previewMode = previewMode,
-            onFlipCamera = onFlipCamera,
-            onChangeFlash = onChangeFlash,
-            onToggleQuickSettings = onToggleQuickSettings,
-            onCaptureImage = onCaptureImage,
-            onCaptureImageWithUri = onCaptureImageWithUri,
-            onStartVideoRecording = onStartVideoRecording,
-            onStopVideoRecording = onStopVideoRecording,
-            blinkState = blinkState
-        )
-
-        // displays toast when there is a message to show
-        if (previewUiState.toastMessageToShow != null) {
-            TestableToast(
-                modifier = Modifier.testTag(previewUiState.toastMessageToShow.testTag),
-                toastMessage = previewUiState.toastMessageToShow,
-                onToastShown = onToastShown
-            )
-        }
-
-        // Screen flash overlay that stays on top of everything but invisible normally. This should
-        // not be enabled based on whether screen flash is enabled because a previous image capture
-        // may still be running after flash mode change and clear actions (e.g. brightness restore)
-        // may need to be handled later. Compose smart recomposition should be able to optimize this
-        // if the relevant states are no longer changing.
-        ScreenFlashScreen(
-            screenFlashUiState = screenFlashUiState,
-            onInitialBrightnessCalculated = onClearUiScreenBrightness
-        )
-=======
         val scope = rememberCoroutineScope()
         val blinkState = remember { BlinkState(coroutineScope = scope) }
         Box(modifier.fillMaxSize()) {
@@ -264,7 +190,7 @@
             )
 
             QuickSettingsScreenOverlay(
-                modifier = Modifier,
+                modifier = Modifier.rotatedLayout(),
                 isOpen = previewUiState.quickSettingsIsOpen,
                 toggleIsOpen = onToggleQuickSettings,
                 currentCameraSettings = previewUiState.currentCameraSettings,
@@ -277,6 +203,7 @@
             )
             // relative-grid style overlay on top of preview display
             CameraControlsOverlay(
+                modifier = Modifier.rotatedLayout(),
                 previewUiState = previewUiState,
                 onNavigateToSettings = onNavigateToSettings,
                 previewMode = previewMode,
@@ -317,7 +244,6 @@
                 onInitialBrightnessCalculated = onClearUiScreenBrightness
             )
         }
->>>>>>> ca08bff2
     }
 }
 
