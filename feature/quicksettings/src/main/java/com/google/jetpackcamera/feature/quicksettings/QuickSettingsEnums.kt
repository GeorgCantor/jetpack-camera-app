--- conflicted
+++ resolved
@@ -93,7 +93,12 @@
 
         override fun getTextResId(): Int = R.string.quick_settings_aspect_ratio_1_1
 
-<<<<<<< HEAD
+        override fun getDescriptionResId(): Int =
+            R.string.quick_settings_aspect_ratio_1_1_description
+    }
+}
+
+
 enum class CameraDemoSwitch : QuickSettingsEnum {
     TRUE {
         override fun getDrawableResId(): Int = R.drawable.option_true
@@ -125,27 +130,4 @@
         override fun getTextResId(): Int = R.string.demo_cantaloupe
         override fun getDescriptionResId(): Int = R.string.demo_generic_fruit_description
     };
-}
-
-enum class CameraTimer : QuickSettingsEnum {
-    OFF {
-        override fun getDrawableResId(): Int = R.drawable.baseline_timer_off_72
-        override fun getTextResId(): Int = R.string.quick_settings_timer_off
-        override fun getDescriptionResId(): Int = R.string.quick_settings_timer_off_description
-    },
-    THREE_SEC {
-        override fun getDrawableResId(): Int = R.drawable.baseline_timer_3_72
-        override fun getTextResId(): Int = R.string.quick_settings_timer_3
-        override fun getDescriptionResId(): Int = R.string.quick_settings_timer_3_description
-    },
-    TEN_SEC {
-        override fun getDrawableResId(): Int = R.drawable.baseline_timer_10_72
-        override fun getTextResId(): Int = R.string.quick_settings_timer_10
-        override fun getDescriptionResId(): Int = R.string.quick_settings_timer_10_description
-    };
-=======
-        override fun getDescriptionResId(): Int =
-            R.string.quick_settings_aspect_ratio_1_1_description
-    }
->>>>>>> 841795b4
 }