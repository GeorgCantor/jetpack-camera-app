/*
 * Copyright (C) 2023 The Android Open Source Project
 *
 * Licensed under the Apache License, Version 2.0 (the "License");
 * you may not use this file except in compliance with the License.
 * You may obtain a copy of the License at
 *
 *      http://www.apache.org/licenses/LICENSE-2.0
 *
 * Unless required by applicable law or agreed to in writing, software
 * distributed under the License is distributed on an "AS IS" BASIS,
 * WITHOUT WARRANTIES OR CONDITIONS OF ANY KIND, either express or implied.
 * See the License for the specific language governing permissions and
 * limitations under the License.
 */
package com.google.jetpackcamera.feature.quicksettings

import androidx.activity.compose.BackHandler
import androidx.compose.animation.animateColorAsState
import androidx.compose.animation.core.animateFloatAsState
import androidx.compose.animation.core.tween
import androidx.compose.foundation.background
import androidx.compose.foundation.clickable
import androidx.compose.foundation.layout.Arrangement
import androidx.compose.foundation.layout.Column
import androidx.compose.foundation.layout.ExperimentalLayoutApi
import androidx.compose.foundation.layout.FlowRow
import androidx.compose.foundation.layout.fillMaxSize
import androidx.compose.foundation.layout.padding
import androidx.compose.material3.MaterialTheme
import androidx.compose.runtime.Composable
import androidx.compose.runtime.getValue
import androidx.compose.runtime.mutableStateOf
import androidx.compose.runtime.remember
import androidx.compose.runtime.setValue
import androidx.compose.ui.Alignment
import androidx.compose.ui.Modifier
import androidx.compose.ui.draw.alpha
import androidx.compose.ui.graphics.Color
import androidx.compose.ui.platform.testTag
import androidx.compose.ui.res.dimensionResource
import androidx.compose.ui.tooling.preview.Preview
import com.google.jetpackcamera.feature.quicksettings.ui.ExpandedQuickSetRatio
import com.google.jetpackcamera.feature.quicksettings.ui.QUICK_SETTINGS_CAPTURE_MODE_BUTTON
import com.google.jetpackcamera.feature.quicksettings.ui.QUICK_SETTINGS_FLASH_BUTTON
import com.google.jetpackcamera.feature.quicksettings.ui.QUICK_SETTINGS_FLIP_CAMERA_BUTTON
import com.google.jetpackcamera.feature.quicksettings.ui.QUICK_SETTINGS_HDR_BUTTON
import com.google.jetpackcamera.feature.quicksettings.ui.QUICK_SETTINGS_RATIO_BUTTON
import com.google.jetpackcamera.feature.quicksettings.ui.QuickFlipCamera
import com.google.jetpackcamera.feature.quicksettings.ui.QuickSetCaptureMode
import com.google.jetpackcamera.feature.quicksettings.ui.QuickSetFlash
import com.google.jetpackcamera.feature.quicksettings.ui.QuickSetHdr
import com.google.jetpackcamera.feature.quicksettings.ui.QuickSetRatio
import com.google.jetpackcamera.quicksettings.R
import com.google.jetpackcamera.settings.model.AspectRatio
import com.google.jetpackcamera.settings.model.CameraAppSettings
import com.google.jetpackcamera.settings.model.CaptureMode
import com.google.jetpackcamera.settings.model.DynamicRange
import com.google.jetpackcamera.settings.model.FlashMode
import com.google.jetpackcamera.settings.model.LensFacing
import com.google.jetpackcamera.settings.model.SystemConstraints
import com.google.jetpackcamera.settings.model.TYPICAL_SYSTEM_CONSTRAINTS
import com.google.jetpackcamera.settings.model.forCurrentLens

/**
 * The UI component for quick settings.
 */
@Composable
fun QuickSettingsScreenOverlay(
    currentCameraSettings: CameraAppSettings,
<<<<<<< HEAD
=======
    systemConstraints: SystemConstraints,
>>>>>>> ca08bff2
    toggleIsOpen: () -> Unit,
    onLensFaceClick: (lensFace: LensFacing) -> Unit,
    onFlashModeClick: (flashMode: FlashMode) -> Unit,
    onAspectRatioClick: (aspectRation: AspectRatio) -> Unit,
    onCaptureModeClick: (captureMode: CaptureMode) -> Unit,
<<<<<<< HEAD
=======
    onDynamicRangeClick: (dynamicRange: DynamicRange) -> Unit,
>>>>>>> ca08bff2
    modifier: Modifier = Modifier,
    isOpen: Boolean = false
) {
    var shouldShowQuickSetting by remember {
        mutableStateOf(IsExpandedQuickSetting.NONE)
    }

    val backgroundColor =
        animateColorAsState(
            targetValue = Color.Black.copy(alpha = if (isOpen) 0.7f else 0f),
            label = "backgroundColorAnimation"
        )

    val contentAlpha =
        animateFloatAsState(
            targetValue = if (isOpen) 1f else 0f,
            label = "contentAlphaAnimation",
            animationSpec = tween()
        )

    if (isOpen) {
        val onBack = {
            when (shouldShowQuickSetting) {
                IsExpandedQuickSetting.NONE -> toggleIsOpen()
                else -> shouldShowQuickSetting = IsExpandedQuickSetting.NONE
            }
        }
        BackHandler(onBack = onBack)
        Column(
            modifier =
            modifier
                .fillMaxSize()
                .background(color = backgroundColor.value)
                .alpha(alpha = contentAlpha.value)
                .clickable(onClick = onBack),
            verticalArrangement = Arrangement.Center,
            horizontalAlignment = Alignment.CenterHorizontally
        ) {
            ExpandedQuickSettingsUi(
                currentCameraSettings = currentCameraSettings,
                systemConstraints = systemConstraints,
                shouldShowQuickSetting = shouldShowQuickSetting,
                setVisibleQuickSetting = { enum: IsExpandedQuickSetting ->
                    shouldShowQuickSetting = enum
                },
                onLensFaceClick = onLensFaceClick,
                onFlashModeClick = onFlashModeClick,
                onAspectRatioClick = onAspectRatioClick,
                onCaptureModeClick = onCaptureModeClick,
                onDynamicRangeClick = onDynamicRangeClick
            )
        }
    } else {
        shouldShowQuickSetting = IsExpandedQuickSetting.NONE
    }
}

// enum representing which individual quick setting is currently expanded
private enum class IsExpandedQuickSetting {
    NONE,
    ASPECT_RATIO
}

/**
 * The UI component for quick settings when it is expanded.
 */
@OptIn(ExperimentalLayoutApi::class)
@Composable
private fun ExpandedQuickSettingsUi(
    currentCameraSettings: CameraAppSettings,
    systemConstraints: SystemConstraints,
    onLensFaceClick: (newLensFace: LensFacing) -> Unit,
    onFlashModeClick: (flashMode: FlashMode) -> Unit,
    onAspectRatioClick: (aspectRation: AspectRatio) -> Unit,
    onCaptureModeClick: (captureMode: CaptureMode) -> Unit,
    shouldShowQuickSetting: IsExpandedQuickSetting,
    setVisibleQuickSetting: (IsExpandedQuickSetting) -> Unit,
    onDynamicRangeClick: (dynamicRange: DynamicRange) -> Unit
) {
    Column(
        modifier =
        Modifier
            .padding(
                horizontal = dimensionResource(
                    id = R.dimen.quick_settings_ui_horizontal_padding
                )
            )
    ) {
        // if no setting is chosen, display the grid of settings
        // to change the order of display just move these lines of code above or below each other
        when (shouldShowQuickSetting) {
            IsExpandedQuickSetting.NONE -> {
<<<<<<< HEAD
                FlowRow {
                    QuickSetFlash(
                        modifier = Modifier.testTag(QUICK_SETTINGS_FLASH_BUTTON),
                        onClick = { f: FlashMode -> onFlashModeClick(f) },
                        currentFlashMode = currentCameraSettings.flashMode
                    )
                    QuickFlipCamera(
                        modifier = Modifier.testTag(QUICK_SETTINGS_FLIP_CAMERA_BUTTON),
                        setLensFacing = { l: LensFacing -> onLensFaceClick(l) },
                        currentLensFacing = currentCameraSettings.cameraLensFacing
                    )
                    QuickSetRatio(
                        modifier = Modifier.testTag(QUICK_SETTINGS_RATIO_BUTTON),
                        onClick = {
                            setVisibleQuickSetting(
                                IsExpandedQuickSetting.ASPECT_RATIO
                            )
                        },
                        ratio = currentCameraSettings.aspectRatio,
                        currentRatio = currentCameraSettings.aspectRatio
                    )
                    QuickSetCaptureMode(
                        modifier = Modifier.testTag(QUICK_SETTINGS_CAPTURE_MODE_BUTTON),
                        setCaptureMode = { c: CaptureMode -> onCaptureModeClick(c) },
                        currentCaptureMode = currentCameraSettings.captureMode
                    )
                }
=======
                val displayedQuickSettings: List<@Composable () -> Unit> =
                    buildList {
                        add {
                            QuickSetFlash(
                                modifier = Modifier.testTag(QUICK_SETTINGS_FLASH_BUTTON),
                                onClick = { f: FlashMode -> onFlashModeClick(f) },
                                currentFlashMode = currentCameraSettings.flashMode
                            )
                        }

                        add {
                            QuickFlipCamera(
                                modifier = Modifier.testTag(QUICK_SETTINGS_FLIP_CAMERA_BUTTON),
                                setLensFacing = { l: LensFacing -> onLensFaceClick(l) },
                                currentLensFacing = currentCameraSettings.cameraLensFacing
                            )
                        }

                        add {
                            QuickSetRatio(
                                modifier = Modifier.testTag(QUICK_SETTINGS_RATIO_BUTTON),
                                onClick = {
                                    setVisibleQuickSetting(
                                        IsExpandedQuickSetting.ASPECT_RATIO
                                    )
                                },
                                ratio = currentCameraSettings.aspectRatio,
                                currentRatio = currentCameraSettings.aspectRatio
                            )
                        }

                        add {
                            QuickSetCaptureMode(
                                modifier = Modifier.testTag(QUICK_SETTINGS_CAPTURE_MODE_BUTTON),
                                setCaptureMode = { c: CaptureMode -> onCaptureModeClick(c) },
                                currentCaptureMode = currentCameraSettings.captureMode
                            )
                        }

                        add {
                            QuickSetHdr(
                                modifier = Modifier.testTag(QUICK_SETTINGS_HDR_BUTTON),
                                onClick = { d: DynamicRange -> onDynamicRangeClick(d) },
                                selectedDynamicRange = currentCameraSettings.dynamicRange,
                                hdrDynamicRange = currentCameraSettings.defaultHdrDynamicRange,
                                enabled = systemConstraints.forCurrentLens(currentCameraSettings)
                                    ?.let { it.supportedDynamicRanges.size > 1 } ?: false
                            )
                        }
                    }
                QuickSettingsGrid(quickSettingsButtons = displayedQuickSettings)
>>>>>>> ca08bff2
            }
            // if a setting that can be expanded is selected, show it
            IsExpandedQuickSetting.ASPECT_RATIO -> {
                ExpandedQuickSetRatio(
                    setRatio = onAspectRatioClick,
                    currentRatio = currentCameraSettings.aspectRatio
                )
            }
        }
    }
}

@Preview
@Composable
fun ExpandedQuickSettingsUiPreview() {
    MaterialTheme {
        ExpandedQuickSettingsUi(
            currentCameraSettings = CameraAppSettings(),
            systemConstraints = TYPICAL_SYSTEM_CONSTRAINTS,
            onLensFaceClick = { },
            onFlashModeClick = { },
            shouldShowQuickSetting = IsExpandedQuickSetting.NONE,
            setVisibleQuickSetting = { },
            onAspectRatioClick = { },
            onCaptureModeClick = { },
            onDynamicRangeClick = { }
        )
    }
}

@Preview
@Composable
fun ExpandedQuickSettingsUiPreview_WithHdr() {
    MaterialTheme {
        ExpandedQuickSettingsUi(
            currentCameraSettings = CameraAppSettings(dynamicRange = DynamicRange.HLG10),
            systemConstraints = TYPICAL_SYSTEM_CONSTRAINTS_WITH_HDR,
            onLensFaceClick = { },
            onFlashModeClick = { },
            shouldShowQuickSetting = IsExpandedQuickSetting.NONE,
            setVisibleQuickSetting = { },
            onAspectRatioClick = { },
            onCaptureModeClick = { },
            onDynamicRangeClick = { }
        )
    }
}

private val TYPICAL_SYSTEM_CONSTRAINTS_WITH_HDR =
    TYPICAL_SYSTEM_CONSTRAINTS.copy(
        perLensConstraints = TYPICAL_SYSTEM_CONSTRAINTS.perLensConstraints.entries.associate {
                (lensFacing, constraints) ->
            lensFacing to constraints.copy(
                supportedDynamicRanges = setOf(DynamicRange.SDR, DynamicRange.HLG10)
            )
        }
    )<|MERGE_RESOLUTION|>--- conflicted
+++ resolved
@@ -68,19 +68,13 @@
 @Composable
 fun QuickSettingsScreenOverlay(
     currentCameraSettings: CameraAppSettings,
-<<<<<<< HEAD
-=======
     systemConstraints: SystemConstraints,
->>>>>>> ca08bff2
     toggleIsOpen: () -> Unit,
     onLensFaceClick: (lensFace: LensFacing) -> Unit,
     onFlashModeClick: (flashMode: FlashMode) -> Unit,
     onAspectRatioClick: (aspectRation: AspectRatio) -> Unit,
     onCaptureModeClick: (captureMode: CaptureMode) -> Unit,
-<<<<<<< HEAD
-=======
     onDynamicRangeClick: (dynamicRange: DynamicRange) -> Unit,
->>>>>>> ca08bff2
     modifier: Modifier = Modifier,
     isOpen: Boolean = false
 ) {
@@ -173,7 +167,6 @@
         // to change the order of display just move these lines of code above or below each other
         when (shouldShowQuickSetting) {
             IsExpandedQuickSetting.NONE -> {
-<<<<<<< HEAD
                 FlowRow {
                     QuickSetFlash(
                         modifier = Modifier.testTag(QUICK_SETTINGS_FLASH_BUTTON),
@@ -200,60 +193,15 @@
                         setCaptureMode = { c: CaptureMode -> onCaptureModeClick(c) },
                         currentCaptureMode = currentCameraSettings.captureMode
                     )
+                    QuickSetHdr(
+                        modifier = Modifier.testTag(QUICK_SETTINGS_HDR_BUTTON),
+                        onClick = { d: DynamicRange -> onDynamicRangeClick(d) },
+                        selectedDynamicRange = currentCameraSettings.dynamicRange,
+                        hdrDynamicRange = currentCameraSettings.defaultHdrDynamicRange,
+                        enabled = systemConstraints.forCurrentLens(currentCameraSettings)
+                            ?.let { it.supportedDynamicRanges.size > 1 } ?: false
+                    )
                 }
-=======
-                val displayedQuickSettings: List<@Composable () -> Unit> =
-                    buildList {
-                        add {
-                            QuickSetFlash(
-                                modifier = Modifier.testTag(QUICK_SETTINGS_FLASH_BUTTON),
-                                onClick = { f: FlashMode -> onFlashModeClick(f) },
-                                currentFlashMode = currentCameraSettings.flashMode
-                            )
-                        }
-
-                        add {
-                            QuickFlipCamera(
-                                modifier = Modifier.testTag(QUICK_SETTINGS_FLIP_CAMERA_BUTTON),
-                                setLensFacing = { l: LensFacing -> onLensFaceClick(l) },
-                                currentLensFacing = currentCameraSettings.cameraLensFacing
-                            )
-                        }
-
-                        add {
-                            QuickSetRatio(
-                                modifier = Modifier.testTag(QUICK_SETTINGS_RATIO_BUTTON),
-                                onClick = {
-                                    setVisibleQuickSetting(
-                                        IsExpandedQuickSetting.ASPECT_RATIO
-                                    )
-                                },
-                                ratio = currentCameraSettings.aspectRatio,
-                                currentRatio = currentCameraSettings.aspectRatio
-                            )
-                        }
-
-                        add {
-                            QuickSetCaptureMode(
-                                modifier = Modifier.testTag(QUICK_SETTINGS_CAPTURE_MODE_BUTTON),
-                                setCaptureMode = { c: CaptureMode -> onCaptureModeClick(c) },
-                                currentCaptureMode = currentCameraSettings.captureMode
-                            )
-                        }
-
-                        add {
-                            QuickSetHdr(
-                                modifier = Modifier.testTag(QUICK_SETTINGS_HDR_BUTTON),
-                                onClick = { d: DynamicRange -> onDynamicRangeClick(d) },
-                                selectedDynamicRange = currentCameraSettings.dynamicRange,
-                                hdrDynamicRange = currentCameraSettings.defaultHdrDynamicRange,
-                                enabled = systemConstraints.forCurrentLens(currentCameraSettings)
-                                    ?.let { it.supportedDynamicRanges.size > 1 } ?: false
-                            )
-                        }
-                    }
-                QuickSettingsGrid(quickSettingsButtons = displayedQuickSettings)
->>>>>>> ca08bff2
             }
             // if a setting that can be expanded is selected, show it
             IsExpandedQuickSetting.ASPECT_RATIO -> {
