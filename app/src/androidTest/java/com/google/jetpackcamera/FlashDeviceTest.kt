--- conflicted
+++ resolved
@@ -26,10 +26,7 @@
 import androidx.test.uiautomator.UiDevice
 import com.google.common.truth.Truth.assertThat
 import com.google.jetpackcamera.feature.preview.ui.CAPTURE_BUTTON
-<<<<<<< HEAD
-=======
 import com.google.jetpackcamera.feature.preview.ui.FLIP_CAMERA_BUTTON
->>>>>>> 0082078f
 import com.google.jetpackcamera.feature.preview.ui.IMAGE_CAPTURE_SUCCESS_TOAST
 import com.google.jetpackcamera.feature.preview.ui.SCREEN_FLASH_OVERLAY
 import com.google.jetpackcamera.feature.quicksettings.ui.QUICK_SETTINGS_DROP_DOWN
@@ -150,34 +147,6 @@
     }
 
     @Test
-<<<<<<< HEAD
-    fun set_screen_flash_and_capture_successfully() = runTest {
-        uiDevice.waitForIdle()
-        uiDevice.findObject(By.res(QUICK_SETTINGS_DROP_DOWN)).click()
-        // flash on with front camera will automatically enable screen flash
-        uiDevice.findObject(By.res(QUICK_SETTINGS_FLASH_BUTTON)).click()
-        uiDevice.findObject(By.res(QUICK_SETTINGS_DROP_DOWN)).click()
-        uiDevice.findObject(By.res(CAPTURE_BUTTON)).click()
-        uiDevice.wait(
-            Until.findObject(By.res(IMAGE_CAPTURE_SUCCESS_TOAST)),
-            5000
-        )
-    }
-
-    @Test
-    fun set_screen_flash_and_capture_with_screen_change_overlay_shown() = runTest {
-        uiDevice.waitForIdle()
-        uiDevice.findObject(By.res(QUICK_SETTINGS_DROP_DOWN)).click()
-        // flash on with front camera will automatically enable screen flash
-        uiDevice.findObject(By.res(QUICK_SETTINGS_FLASH_BUTTON)).click()
-        uiDevice.findObject(By.res(QUICK_SETTINGS_DROP_DOWN)).click()
-        uiDevice.findObject(By.res(CAPTURE_BUTTON)).click()
-        uiDevice.wait(
-            Until.findObject(By.res(SCREEN_FLASH_OVERLAY)),
-            5000
-        )
-    }
-=======
     fun set_screen_flash_and_capture_successfully() = runScenarioTest<MainActivity> {
         // Wait for the capture button to be displayed
         composeTestRule.waitUntil(timeoutMillis = APP_START_TIMEOUT_MILLIS) {
@@ -248,5 +217,4 @@
                 composeTestRule.onNodeWithTag(SCREEN_FLASH_OVERLAY).isDisplayed()
             }
         }
->>>>>>> 0082078f
 }