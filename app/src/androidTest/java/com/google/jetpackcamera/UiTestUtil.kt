--- conflicted
+++ resolved
@@ -22,19 +22,11 @@
 import androidx.compose.ui.test.onNodeWithTag
 import androidx.compose.ui.test.performClick
 import androidx.test.core.app.ActivityScenario
-<<<<<<< HEAD
-import androidx.test.uiautomator.By
-import androidx.test.uiautomator.UiDevice
-import androidx.test.uiautomator.UiObject2
-import androidx.test.uiautomator.Until
-=======
 import com.google.jetpackcamera.feature.quicksettings.ui.QUICK_SETTINGS_FLIP_CAMERA_BUTTON
 import com.google.jetpackcamera.quicksettings.R
->>>>>>> 0082078f
 import com.google.jetpackcamera.settings.model.CameraAppSettings
 import com.google.jetpackcamera.settings.model.LensFacing
 import java.util.concurrent.atomic.AtomicReference
-import org.junit.Assert
 
 const val APP_START_TIMEOUT_MILLIS = 5000L
 const val IMAGE_CAPTURE_TIMEOUT_MILLIS = 5000L
@@ -62,26 +54,6 @@
     }
 }
 
-<<<<<<< HEAD
-/**
- * Find a composable by its test tag.
- */
-fun findObjectByRes(
-    device: UiDevice,
-    testTag: String,
-    timeout: Long = 2_500,
-    shouldFailIfNotFound: Boolean = false
-): UiObject2? {
-    val selector = By.res(testTag)
-
-    return if (!device.wait(Until.hasObject(selector), timeout)) {
-        if (shouldFailIfNotFound) {
-            Assert.fail("Did not find object with id $testTag")
-        }
-        null
-    } else {
-        device.findObject(selector)
-=======
 context(ActivityScenario<MainActivity>)
 fun ComposeTestRule.getCurrentLensFacing(): LensFacing {
     var needReturnFromQuickSettings = false
@@ -119,6 +91,5 @@
                 .assertExists()
                 .performClick()
         }
->>>>>>> 0082078f
     }
 }