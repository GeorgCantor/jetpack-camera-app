/*
 * Copyright (C) 2023 The Android Open Source Project
 *
 * Licensed under the Apache License, Version 2.0 (the "License");
 * you may not use this file except in compliance with the License.
 * You may obtain a copy of the License at
 *
 *      http://www.apache.org/licenses/LICENSE-2.0
 *
 * Unless required by applicable law or agreed to in writing, software
 * distributed under the License is distributed on an "AS IS" BASIS,
 * WITHOUT WARRANTIES OR CONDITIONS OF ANY KIND, either express or implied.
 * See the License for the specific language governing permissions and
 * limitations under the License.
 */
package com.google.jetpackcamera

import android.content.Intent
import android.content.pm.ActivityInfo
import android.hardware.Camera
import android.net.Uri
import android.os.Build
import android.os.Bundle
import android.provider.MediaStore
import android.util.Log
import androidx.activity.ComponentActivity
import androidx.activity.compose.setContent
import androidx.activity.viewModels
import androidx.annotation.RequiresApi
import androidx.annotation.VisibleForTesting
import androidx.compose.foundation.background
import androidx.compose.foundation.isSystemInDarkTheme
import androidx.compose.foundation.layout.Arrangement
import androidx.compose.foundation.layout.Column
import androidx.compose.foundation.layout.fillMaxSize
import androidx.compose.foundation.layout.size
import androidx.compose.material3.CircularProgressIndicator
import androidx.compose.material3.MaterialTheme
import androidx.compose.material3.Surface
import androidx.compose.material3.Text
import androidx.compose.runtime.Composable
import androidx.compose.runtime.getValue
import androidx.compose.runtime.mutableStateOf
import androidx.compose.runtime.remember
import androidx.compose.runtime.setValue
import androidx.compose.ui.Alignment
import androidx.compose.ui.ExperimentalComposeUiApi
import androidx.compose.ui.Modifier
import androidx.compose.ui.graphics.Color
import androidx.compose.ui.res.stringResource
import androidx.compose.ui.semantics.semantics
import androidx.compose.ui.semantics.testTagsAsResourceId
import androidx.compose.ui.unit.dp
import androidx.lifecycle.Lifecycle
import androidx.lifecycle.lifecycleScope
import androidx.lifecycle.repeatOnLifecycle
import com.google.jetpackcamera.MainActivityUiState.Loading
import com.google.jetpackcamera.MainActivityUiState.Success
import com.google.jetpackcamera.feature.preview.PreviewMode
import com.google.jetpackcamera.feature.preview.PreviewViewModel
import com.google.jetpackcamera.settings.model.DarkMode
import com.google.jetpackcamera.ui.JcaApp
import com.google.jetpackcamera.ui.theme.JetpackCameraTheme
import dagger.hilt.android.AndroidEntryPoint
import kotlinx.coroutines.flow.collect
import kotlinx.coroutines.flow.onEach
import kotlinx.coroutines.launch

private const val TAG = "MainActivity"

/**
 * Activity for the JetpackCameraApp.
 */
@AndroidEntryPoint
class MainActivity : ComponentActivity() {
    private val viewModel: MainActivityViewModel by viewModels()

    @VisibleForTesting
    var previewViewModel: PreviewViewModel? = null

    @OptIn(ExperimentalComposeUiApi::class)
    override fun onCreate(savedInstanceState: Bundle?) {
        super.onCreate(savedInstanceState)
        var uiState: MainActivityUiState by mutableStateOf(Loading)

        lifecycleScope.launch {
            lifecycle.repeatOnLifecycle(Lifecycle.State.STARTED) {
                viewModel.uiState
                    .onEach {
                        uiState = it
                    }
                    .collect()
            }
        }
        setContent {
            when (uiState) {
                Loading -> {
                    Column(
                        modifier = Modifier
                            .fillMaxSize()
                            .background(Color.Black),
                        verticalArrangement = Arrangement.Center,
                        horizontalAlignment = Alignment.CenterHorizontally
                    ) {
                        CircularProgressIndicator(modifier = Modifier.size(50.dp))
                        Text(text = stringResource(R.string.jca_loading), color = Color.White)
                    }
                }

                is Success -> {
                    val previewMode = remember { getPreviewMode() }
                    // TODO(kimblebee@): add app setting to enable/disable dynamic color
                    JetpackCameraTheme(
                        darkTheme = isInDarkMode(uiState = uiState),
                        dynamicColor = false
                    ) {
                        Surface(
                            modifier = Modifier
                                .fillMaxSize()
                                .semantics {
                                    testTagsAsResourceId = true
                                },
                            color = MaterialTheme.colorScheme.background
                        ) {
                            JcaApp(
                                previewMode = getPreviewMode(),
                                onPreviewViewModel = { previewViewModel = it },
<<<<<<< HEAD
                                previewMode = previewMode
=======
                                onRequestWindowColorMode = { colorMode ->
                                    // Window color mode APIs require API level 26+
                                    if (Build.VERSION.SDK_INT >= Build.VERSION_CODES.O) {
                                        Log.d(
                                            TAG,
                                            "Setting window color mode to:" +
                                                " ${colorMode.toColorModeString()}"
                                        )
                                        window?.colorMode = colorMode
                                    }
                                }
>>>>>>> ca08bff2
                            )
                        }
                    }
                }
            }
        }
    }

    private fun getPreviewMode(): PreviewMode {
        if (intent == null || MediaStore.ACTION_IMAGE_CAPTURE != intent.action) {
            return PreviewMode.StandardMode { event ->
                if (event is PreviewViewModel.ImageCaptureEvent.ImageSaved) {
                    val intent = Intent(Camera.ACTION_NEW_PICTURE)
                    intent.setData(event.savedUri)
                    sendBroadcast(intent)
                }
            }
        } else {
            var uri = if (intent.extras == null ||
                !intent.extras!!.containsKey(MediaStore.EXTRA_OUTPUT)
            ) {
                null
            } else if (Build.VERSION.SDK_INT >= Build.VERSION_CODES.TIRAMISU) {
                intent.extras!!.getParcelable(
                    MediaStore.EXTRA_OUTPUT,
                    Uri::class.java
                )
            } else {
                @Suppress("DEPRECATION")
                intent.extras!!.getParcelable(MediaStore.EXTRA_OUTPUT)
            }
            if (uri == null && intent.clipData != null && intent.clipData!!.itemCount != 0) {
                uri = intent.clipData!!.getItemAt(0).uri
            }
            return PreviewMode.ExternalImageCaptureMode(uri) { event ->
                if (event is PreviewViewModel.ImageCaptureEvent.ImageSaved) {
                    setResult(RESULT_OK)
                    finish()
                }
            }
        }
    }
}

/**
 * Determines whether the Theme should be in dark, light, or follow system theme
 */
@Composable
private fun isInDarkMode(uiState: MainActivityUiState): Boolean = when (uiState) {
    Loading -> isSystemInDarkTheme()
    is Success -> when (uiState.cameraAppSettings.darkMode) {
        DarkMode.DARK -> true
        DarkMode.LIGHT -> false
        DarkMode.SYSTEM -> isSystemInDarkTheme()
    }
}

@RequiresApi(Build.VERSION_CODES.O)
private fun Int.toColorModeString(): String {
    return when (this) {
        ActivityInfo.COLOR_MODE_DEFAULT -> "COLOR_MODE_DEFAULT"
        ActivityInfo.COLOR_MODE_HDR -> "COLOR_MODE_HDR"
        ActivityInfo.COLOR_MODE_WIDE_COLOR_GAMUT -> "COLOR_MODE_WIDE_COLOR_GAMUT"
        else -> "<Unknown>"
    }
}<|MERGE_RESOLUTION|>--- conflicted
+++ resolved
@@ -123,11 +123,8 @@
                             color = MaterialTheme.colorScheme.background
                         ) {
                             JcaApp(
-                                previewMode = getPreviewMode(),
                                 onPreviewViewModel = { previewViewModel = it },
-<<<<<<< HEAD
-                                previewMode = previewMode
-=======
+                                previewMode = previewMode,
                                 onRequestWindowColorMode = { colorMode ->
                                     // Window color mode APIs require API level 26+
                                     if (Build.VERSION.SDK_INT >= Build.VERSION_CODES.O) {
@@ -139,7 +136,6 @@
                                         window?.colorMode = colorMode
                                     }
                                 }
->>>>>>> ca08bff2
                             )
                         }
                     }
