--- conflicted
+++ resolved
@@ -110,27 +110,23 @@
     val initialTransientSettings = transientSettings
         .filterNotNull()
         .first()
-
-    val videoCapture =
-        if (useCaseMode != CameraUseCase.UseCaseMode.IMAGE_ONLY) {
-            createVideoUseCase(
-                transientSettings.value!!.cameraInfo,
-                sessionSettings.aspectRatio,
-                sessionSettings.targetFrameRate,
-                sessionSettings.stabilizeVideoMode,
-                sessionSettings.dynamicRange,
-                backgroundDispatcher
-            )
-
-        } else {
-            null
-        }
+    val videoCapture = if (useCaseMode != CameraUseCase.UseCaseMode.IMAGE_ONLY) {
+        createVideoUseCase(
+            transientSettings.value!!.cameraInfo,
+            sessionSettings.aspectRatio,
+            sessionSettings.targetFrameRate,
+            sessionSettings.stabilizationMode,
+            sessionSettings.dynamicRange,
+            backgroundDispatcher
+        )
+    } else {
+        null
+    }
     val useCaseGroup = createUseCaseGroup(
         cameraInfo = transientSettings.value!!.cameraInfo,
         initialTransientSettings = initialTransientSettings,
         stabilizationMode = sessionSettings.stabilizationMode,
         aspectRatio = sessionSettings.aspectRatio,
-        targetFrameRate = sessionSettings.targetFrameRate,
         dynamicRange = sessionSettings.dynamicRange,
         imageFormat = sessionSettings.imageFormat,
         videoCapture = videoCapture,
@@ -151,7 +147,7 @@
     ) { camera ->
         Log.d(TAG, "Camera session started")
 
-        // how can i get updated camera in these process functions properly..?
+        // todo(kc): how can i get updated camera in these process functions properly..?
         launch {
             processFocusMeteringEvents(camera.cameraControl)
         }
@@ -273,7 +269,6 @@
     initialTransientSettings: TransientSessionSettings,
     stabilizationMode: StabilizationMode,
     aspectRatio: AspectRatio,
-    targetFrameRate: Int,
     dynamicRange: DynamicRange,
     imageFormat: ImageOutputFormat,
     videoCapture: VideoCapture<Recorder>?,
@@ -291,21 +286,7 @@
     } else {
         null
     }
-<<<<<<< HEAD
-=======
-    val videoCaptureUseCase = if (useCaseMode != CameraUseCase.UseCaseMode.IMAGE_ONLY) {
-        createVideoUseCase(
-            cameraInfo,
-            aspectRatio,
-            targetFrameRate,
-            stabilizationMode,
-            dynamicRange,
-            backgroundDispatcher
-        )
-    } else {
-        null
-    }
->>>>>>> 81c6d4e8
+
 
     imageCaptureUseCase?.let {
         setFlashModeInternal(
@@ -365,30 +346,7 @@
     return builder.build()
 }
 
-context(CameraSessionContext)
-private fun createPreviewUseCase(
-    cameraInfo: CameraInfo,
-    aspectRatio: AspectRatio,
-    stabilizePreviewMode: Stabilization
-): Preview = Preview.Builder().apply {
-    updateCameraStateWithCaptureResults(targetCameraInfo = cameraInfo)
-
-    // set preview stabilization
-    if (stabilizePreviewMode == Stabilization.ON) {
-        setPreviewStabilizationEnabled(true)
-    }
-
-    setResolutionSelector(
-        getResolutionSelector(cameraInfo.sensorLandscapeRatio, aspectRatio)
-    )
-}.build()
-    .apply {
-        setSurfaceProvider { surfaceRequest ->
-            surfaceRequests.update { surfaceRequest }
-        }
-    }
-
-internal fun createVideoUseCase(
+ fun createVideoUseCase(
     cameraInfo: CameraInfo,
     aspectRatio: AspectRatio,
     targetFrameRate: Int,
@@ -437,8 +395,6 @@
     }
 }
 
-<<<<<<< HEAD
-=======
 context(CameraSessionContext)
 private fun createPreviewUseCase(
     cameraInfo: CameraInfo,
@@ -462,7 +418,6 @@
         }
     }
 
->>>>>>> 81c6d4e8
 private fun getResolutionSelector(
     sensorLandscapeRatio: Float,
     aspectRatio: AspectRatio
