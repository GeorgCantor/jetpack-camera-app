/*
 * Copyright (C) 2023 The Android Open Source Project
 *
 * Licensed under the Apache License, Version 2.0 (the "License");
 * you may not use this file except in compliance with the License.
 * You may obtain a copy of the License at
 *
 *      http://www.apache.org/licenses/LICENSE-2.0
 *
 * Unless required by applicable law or agreed to in writing, software
 * distributed under the License is distributed on an "AS IS" BASIS,
 * WITHOUT WARRANTIES OR CONDITIONS OF ANY KIND, either express or implied.
 * See the License for the specific language governing permissions and
 * limitations under the License.
 */
package com.google.jetpackcamera.core.camera

import android.app.Application
import android.content.ContentResolver
import android.content.ContentValues
import android.net.Uri
import android.os.Build
import android.os.Environment
import android.provider.MediaStore
import android.util.Log
import android.util.Range
import androidx.camera.core.CameraInfo
import androidx.camera.core.CameraSelector
import androidx.camera.core.ImageCapture
import androidx.camera.core.ImageCapture.OutputFileOptions
import androidx.camera.core.ImageCaptureException
import androidx.camera.core.SurfaceRequest
import androidx.camera.core.takePicture
import androidx.camera.lifecycle.ProcessCameraProvider
import androidx.camera.lifecycle.awaitInstance
import androidx.camera.video.Recorder
import androidx.camera.video.VideoCapture
import com.google.jetpackcamera.core.camera.DebugCameraInfoUtil.getAllCamerasPropertiesJSONArray
import com.google.jetpackcamera.core.camera.DebugCameraInfoUtil.writeFileExternalStorage
import com.google.jetpackcamera.core.common.DefaultDispatcher
import com.google.jetpackcamera.core.common.IODispatcher
import com.google.jetpackcamera.settings.SettableConstraintsRepository
import com.google.jetpackcamera.settings.model.AspectRatio
import com.google.jetpackcamera.settings.model.CameraAppSettings
import com.google.jetpackcamera.settings.model.CameraConstraints
import com.google.jetpackcamera.settings.model.CaptureMode
import com.google.jetpackcamera.settings.model.ConcurrentCameraMode
import com.google.jetpackcamera.settings.model.DeviceRotation
import com.google.jetpackcamera.settings.model.DynamicRange
import com.google.jetpackcamera.settings.model.FlashMode
import com.google.jetpackcamera.settings.model.ImageOutputFormat
import com.google.jetpackcamera.settings.model.LensFacing
import com.google.jetpackcamera.settings.model.StabilizationMode
import com.google.jetpackcamera.settings.model.SystemConstraints
import com.google.jetpackcamera.settings.model.forCurrentLens
import dagger.hilt.android.scopes.ViewModelScoped
import kotlinx.coroutines.CoroutineDispatcher
import kotlinx.coroutines.asExecutor
import kotlinx.coroutines.channels.Channel
import kotlinx.coroutines.channels.trySendBlocking
import kotlinx.coroutines.coroutineScope
import kotlinx.coroutines.flow.MutableStateFlow
import kotlinx.coroutines.flow.StateFlow
import kotlinx.coroutines.flow.asStateFlow
import kotlinx.coroutines.flow.collectLatest
import kotlinx.coroutines.flow.distinctUntilChanged
import kotlinx.coroutines.flow.filterNotNull
import kotlinx.coroutines.flow.map
import kotlinx.coroutines.flow.update
import kotlinx.coroutines.withContext
import java.io.File
import java.io.FileNotFoundException
import java.text.SimpleDateFormat
import java.util.Calendar
import java.util.Locale
import javax.inject.Inject
import kotlin.math.abs
import kotlin.properties.Delegates
import androidx.camera.core.DynamicRange as CXDynamicRange

private const val TAG = "CameraXCameraUseCase"
const val TARGET_FPS_AUTO = 0
const val TARGET_FPS_15 = 15
const val TARGET_FPS_30 = 30
const val TARGET_FPS_60 = 60

const val UNLIMITED_VIDEO_DURATION = 0L

val STABILIZATION_ON_UNSUPPORTED_FPS = setOf(TARGET_FPS_15, TARGET_FPS_60)
val STABILIZATION_HIGH_QUALITY_UNSUPPORTED_FPS = setOf(TARGET_FPS_60)

/**
 * CameraX based implementation for [CameraUseCase]
 */
@ViewModelScoped
class CameraXCameraUseCase
@Inject
constructor(
    private val application: Application,
    @DefaultDispatcher private val defaultDispatcher: CoroutineDispatcher,
    @IODispatcher private val iODispatcher: CoroutineDispatcher,
    private val constraintsRepository: SettableConstraintsRepository
) : CameraUseCase {
    private lateinit var cameraProvider: ProcessCameraProvider

    private var imageCaptureUseCase: ImageCapture? = null

    private lateinit var systemConstraints: SystemConstraints
    private var useCaseMode by Delegates.notNull<CameraUseCase.UseCaseMode>()

    private val screenFlashEvents: Channel<CameraUseCase.ScreenFlashEvent> =
        Channel(capacity = Channel.UNLIMITED)
    private val focusMeteringEvents =
        Channel<CameraEvent.FocusMeteringEvent>(capacity = Channel.CONFLATED)
    private val videoCaptureControlEvents = Channel<VideoCaptureControlEvent>()

    private val currentSettings = MutableStateFlow<CameraAppSettings?>(null)

    // Could be improved by setting initial value only when camera is initialized
    private val _currentCameraState = MutableStateFlow(CameraState())
    override fun getCurrentCameraState(): StateFlow<CameraState> = _currentCameraState.asStateFlow()

    private val _surfaceRequest = MutableStateFlow<SurfaceRequest?>(null)
    override fun getSurfaceRequest(): StateFlow<SurfaceRequest?> = _surfaceRequest.asStateFlow()

    override suspend fun initialize(
        cameraAppSettings: CameraAppSettings,
        useCaseMode: CameraUseCase.UseCaseMode,
        isDebugMode: Boolean
    ) {
        this.useCaseMode = useCaseMode
        cameraProvider = ProcessCameraProvider.awaitInstance(application)

        // updates values for available cameras
        val availableCameraLenses =
            listOf(
                LensFacing.FRONT,
                LensFacing.BACK
            ).filter {
                cameraProvider.hasCamera(it.toCameraSelector())
            }

        // Build and update the system constraints
        systemConstraints = SystemConstraints(
            availableLenses = availableCameraLenses,
            concurrentCamerasSupported = cameraProvider.availableConcurrentCameraInfos.any {
                it.map { cameraInfo -> cameraInfo.cameraSelector.toAppLensFacing() }
                    .toSet() == setOf(LensFacing.FRONT, LensFacing.BACK)
            },
            perLensConstraints = buildMap {
                val availableCameraInfos = cameraProvider.availableCameraInfos
                for (lensFacing in availableCameraLenses) {
                    val selector = lensFacing.toCameraSelector()
                    selector.filter(availableCameraInfos).firstOrNull()?.let { camInfo ->
                        val supportedDynamicRanges =
                            Recorder.getVideoCapabilities(camInfo).supportedDynamicRanges
                                .mapNotNull(CXDynamicRange::toSupportedAppDynamicRange)
                                .toSet()

                        val supportedStabilizationModes = buildSet {
                            if (camInfo.isPreviewStabilizationSupported) {
                                add(StabilizationMode.ON)
                                add(StabilizationMode.AUTO)
                            }

                            if (camInfo.isVideoStabilizationSupported) {
                                add(StabilizationMode.HIGH_QUALITY)
                            }

                            add(StabilizationMode.OFF)
                        }

                        val supportedFixedFrameRates =
                            camInfo.filterSupportedFixedFrameRates(FIXED_FRAME_RATES)
                        val supportedImageFormats = camInfo.supportedImageFormats
                        val hasFlashUnit = camInfo.hasFlashUnit()

                        put(
                            lensFacing,
                            CameraConstraints(
                                supportedStabilizationModes = supportedStabilizationModes,
                                supportedFixedFrameRates = supportedFixedFrameRates,
                                supportedDynamicRanges = supportedDynamicRanges,
                                supportedImageFormatsMap = mapOf(
                                    // Only JPEG is supported in single-stream mode, since
                                    // single-stream mode uses CameraEffect, which does not support
                                    // Ultra HDR now.
                                    Pair(CaptureMode.SINGLE_STREAM, setOf(ImageOutputFormat.JPEG)),
                                    Pair(CaptureMode.MULTI_STREAM, supportedImageFormats)
                                ),
                                hasFlashUnit = hasFlashUnit
                            )
                        )
                    }
                }
            }
        )

        constraintsRepository.updateSystemConstraints(systemConstraints)

        currentSettings.value =
            cameraAppSettings
                .tryApplyDynamicRangeConstraints()
                .tryApplyAspectRatioForExternalCapture(this.useCaseMode)
                .tryApplyImageFormatConstraints()
                .tryApplyFrameRateConstraints()
                .tryApplyStabilizationConstraints()
                .tryApplyConcurrentCameraModeConstraints()
        if (isDebugMode && Build.VERSION.SDK_INT >= Build.VERSION_CODES.P) {
            withContext(iODispatcher) {
                val cameraProperties =
                    getAllCamerasPropertiesJSONArray(cameraProvider.availableCameraInfos).toString()
                val fileDir = File(application.getExternalFilesDir(null), "Debug")
                fileDir.mkdirs()
                val file = File(
                    fileDir,
                    "JCACameraProperties.json"
                )
                writeFileExternalStorage(file, cameraProperties)
                Log.d(TAG, "JCACameraProperties written to ${file.path}. \n$cameraProperties")
            }
        }
    }

    override suspend fun runCamera() = coroutineScope {
        Log.d(TAG, "runCamera")
        // todo turn into deferred?
        val transientSettings = MutableStateFlow<TransientSessionSettings?>(null)
        currentSettings
            .filterNotNull()
            .map { currentCameraSettings ->
                val cameraSelector = when (currentCameraSettings.cameraLensFacing) {
                    LensFacing.FRONT -> CameraSelector.DEFAULT_FRONT_CAMERA
                    LensFacing.BACK -> CameraSelector.DEFAULT_BACK_CAMERA
                }

                transientSettings.value =
                    TransientSessionSettings(
                        audioMuted = currentCameraSettings.audioMuted,
                        deviceRotation = currentCameraSettings.deviceRotation,
                        flashMode = currentCameraSettings.flashMode,
                        zoomScale = currentCameraSettings.zoomScale,
                        cameraInfo = cameraProvider.getCameraInfo(cameraSelector)
                    )

                val cameraConstraints = checkNotNull(
                    systemConstraints.forCurrentLens(currentCameraSettings)
                ) {
                    "Could not retrieve constraints for ${currentCameraSettings.cameraLensFacing}"
                }

                val resolvedStabilizationMode = resolveStabilizationMode(
                    stabilizationMode = currentCameraSettings.stabilizationMode,
                    targetFrameRate = currentCameraSettings.targetFrameRate,
                    supportedStabilizationModes = cameraConstraints.supportedStabilizationModes,
                    concurrentCameraMode = currentCameraSettings.concurrentCameraMode
                )

                when (currentCameraSettings.concurrentCameraMode) {
                    ConcurrentCameraMode.OFF -> {

                        PerpetualSessionSettings.SingleCamera(
                            //cameraInfo = cameraProvider.getCameraInfo(cameraSelector),
                            aspectRatio = currentCameraSettings.aspectRatio,
                            captureMode = currentCameraSettings.captureMode,
                            targetFrameRate = currentCameraSettings.targetFrameRate,
                            stabilizationMode = resolvedStabilizationMode,
                            dynamicRange = currentCameraSettings.dynamicRange,
                            imageFormat = currentCameraSettings.imageFormat
                        )
                    }

                    ConcurrentCameraMode.DUAL -> {
                        val primaryFacing = currentCameraSettings.cameraLensFacing
                        val secondaryFacing = primaryFacing.flip()
                        cameraProvider.availableConcurrentCameraInfos.firstNotNullOf {
                            var primaryCameraInfo: CameraInfo? = null
                            var secondaryCameraInfo: CameraInfo? = null
                            it.forEach { cameraInfo ->
                                if (cameraInfo.appLensFacing == primaryFacing) {
                                    primaryCameraInfo = cameraInfo
                                } else if (cameraInfo.appLensFacing == secondaryFacing) {
                                    secondaryCameraInfo = cameraInfo
                                }
                            }

                            primaryCameraInfo?.let { nonNullPrimary ->
                                secondaryCameraInfo?.let { nonNullSecondary ->
                                    PerpetualSessionSettings.ConcurrentCamera(
                                        primaryCameraInfo = nonNullPrimary,
                                        secondaryCameraInfo = nonNullSecondary,
                                        aspectRatio = currentCameraSettings.aspectRatio
                                    )
                                }
                            }
                        }
                    }
                }
            }.distinctUntilChanged()
            // collectLatest causes the camera to stop if flip camera is included in persistent settings
            .collectLatest { sessionSettings ->
                coroutineScope {
                    with(
                        CameraSessionContext(
                            context = application,
                            cameraProvider = cameraProvider,
                            backgroundDispatcher = defaultDispatcher,
                            screenFlashEvents = screenFlashEvents,
                            focusMeteringEvents = focusMeteringEvents,
                            videoCaptureControlEvents = videoCaptureControlEvents,
                            currentCameraState = _currentCameraState,
                            surfaceRequests = _surfaceRequest,
                            transientSettings = transientSettings
                        )
                    ) {
                        try {
                            when (sessionSettings) {
                                is PerpetualSessionSettings.SingleCamera -> {

                                    runSingleCameraSession(
                                        sessionSettings,
                                        useCaseMode = useCaseMode
                                    ) { imageCapture ->
                                        imageCaptureUseCase = imageCapture
                                    }
                                }

                                is PerpetualSessionSettings.ConcurrentCamera ->
                                    //todo(kc): re-enable recording and concurrent camera flip while recording
                                    runConcurrentCameraSession(
                                        sessionSettings = sessionSettings,
                                        useCaseMode = CameraUseCase.UseCaseMode.VIDEO_ONLY,
                                    )
                            }
                        } finally {
                            // TODO(tm): This shouldn't be necessary. Cancellation of the
                            //  coroutineScope by collectLatest should cause this to
                            //  occur naturally.
                            cameraProvider.unbindAll()
                        }
                    }
                }
            }
    }

    private fun resolveStabilizationMode(
        stabilizationMode: StabilizationMode,
        targetFrameRate: Int,
        supportedStabilizationModes: Set<StabilizationMode>,
        concurrentCameraMode: ConcurrentCameraMode
    ): StabilizationMode = if (concurrentCameraMode == ConcurrentCameraMode.DUAL) {
        StabilizationMode.OFF
    } else {
        when (stabilizationMode) {
            StabilizationMode.AUTO,
            StabilizationMode.ON -> {
                if (
                    supportedStabilizationModes.contains(StabilizationMode.ON) &&
                    targetFrameRate !in STABILIZATION_ON_UNSUPPORTED_FPS
                ) {
                    StabilizationMode.ON
                } else {
                    StabilizationMode.OFF
                }
            }
            StabilizationMode.HIGH_QUALITY -> {
                if (
                    supportedStabilizationModes.contains(StabilizationMode.HIGH_QUALITY) &&
                    targetFrameRate !in STABILIZATION_HIGH_QUALITY_UNSUPPORTED_FPS
                ) {
                    StabilizationMode.HIGH_QUALITY
                } else {
                    StabilizationMode.OFF
                }
            }
            StabilizationMode.OFF -> StabilizationMode.OFF
        }
    }

    override suspend fun takePicture(onCaptureStarted: (() -> Unit)) {
        if (imageCaptureUseCase == null) {
            throw RuntimeException("Attempted take picture with null imageCapture use case")
        }
        try {
            val imageProxy = imageCaptureUseCase!!.takePicture(onCaptureStarted)
            Log.d(TAG, "onCaptureSuccess")
            imageProxy.close()
        } catch (exception: Exception) {
            Log.d(TAG, "takePicture onError: $exception")
            throw exception
        }
    }

    // TODO(b/319733374): Return bitmap for external mediastore capture without URI
    override suspend fun takePicture(
        onCaptureStarted: (() -> Unit),
        contentResolver: ContentResolver,
        imageCaptureUri: Uri?,
        ignoreUri: Boolean
    ): ImageCapture.OutputFileResults {
        if (imageCaptureUseCase == null) {
            throw RuntimeException("Attempted take picture with null imageCapture use case")
        }
        val eligibleContentValues = getEligibleContentValues()
        val outputFileOptions: OutputFileOptions
        if (ignoreUri) {
            val formatter = SimpleDateFormat(
                "yyyy-MM-dd-HH-mm-ss-SSS",
                Locale.US
            )
            val filename = "JCA-${formatter.format(Calendar.getInstance().time)}.jpg"
            val contentValues = ContentValues()
            contentValues.put(MediaStore.MediaColumns.DISPLAY_NAME, filename)
            contentValues.put(MediaStore.MediaColumns.MIME_TYPE, "image/jpeg")
            outputFileOptions = OutputFileOptions.Builder(
                contentResolver,
                MediaStore.Images.Media.EXTERNAL_CONTENT_URI,
                contentValues
            ).build()
        } else if (imageCaptureUri == null) {
            val e = RuntimeException("Null Uri is provided.")
            Log.d(TAG, "takePicture onError: $e")
            throw e
        } else {
            try {
                val outputStream = contentResolver.openOutputStream(imageCaptureUri)
                if (outputStream != null) {
                    outputFileOptions =
                        OutputFileOptions.Builder(
                            contentResolver.openOutputStream(imageCaptureUri)!!
                        ).build()
                } else {
                    val e = RuntimeException("Provider recently crashed.")
                    Log.d(TAG, "takePicture onError: $e")
                    throw e
                }
            } catch (e: FileNotFoundException) {
                Log.d(TAG, "takePicture onError: $e")
                throw e
            }
        }
        try {
            val outputFileResults = imageCaptureUseCase!!.takePicture(
                outputFileOptions,
                onCaptureStarted
            )
            val relativePath =
                eligibleContentValues.getAsString(MediaStore.Images.Media.RELATIVE_PATH)
            val displayName = eligibleContentValues.getAsString(
                MediaStore.Images.Media.DISPLAY_NAME
            )
            Log.d(TAG, "Saved image to $relativePath/$displayName")
            return outputFileResults
        } catch (exception: ImageCaptureException) {
            Log.d(TAG, "takePicture onError: $exception")
            throw exception
        }
    }

    private fun getEligibleContentValues(): ContentValues {
        val eligibleContentValues = ContentValues()
        eligibleContentValues.put(
            MediaStore.Images.Media.DISPLAY_NAME,
            Calendar.getInstance().time.toString()
        )
        eligibleContentValues.put(MediaStore.Images.Media.MIME_TYPE, "image/jpeg")
        eligibleContentValues.put(
            MediaStore.Images.Media.RELATIVE_PATH,
            Environment.DIRECTORY_PICTURES
        )
        return eligibleContentValues
    }

    override suspend fun startVideoRecording(
        videoCaptureUri: Uri?,
        shouldUseUri: Boolean,
        onVideoRecord: (CameraUseCase.OnVideoRecordEvent) -> Unit
    ) {
        if (shouldUseUri && videoCaptureUri == null) {
            val e = RuntimeException("Null Uri is provided.")
            Log.d(TAG, "takePicture onError: $e")
            throw e
        }
        videoCaptureControlEvents.send(
            VideoCaptureControlEvent.StartRecordingEvent(
                videoCaptureUri,
                shouldUseUri,
                currentSettings.value?.maxVideoDurationMillis
                    ?: UNLIMITED_VIDEO_DURATION,
                onVideoRecord
            )
        )
    }

    override fun stopVideoRecording() {
        videoCaptureControlEvents.trySendBlocking(VideoCaptureControlEvent.StopRecordingEvent)
    }

    override fun setZoomScale(scale: Float) {
        currentSettings.update { old ->
            old?.copy(zoomScale = scale)
        }
    }

    // Sets the camera to the designated lensFacing direction
    override suspend fun setLensFacing(lensFacing: LensFacing) {
        currentSettings.update { old ->
            if (systemConstraints.availableLenses.contains(lensFacing)) {
                old?.copy(cameraLensFacing = lensFacing)
                    ?.tryApplyDynamicRangeConstraints()
                    ?.tryApplyImageFormatConstraints()
            } else {
                old
            }
        }
    }

    private fun CameraAppSettings.tryApplyDynamicRangeConstraints(): CameraAppSettings {
        return systemConstraints.perLensConstraints[cameraLensFacing]?.let { constraints ->
            with(constraints.supportedDynamicRanges) {
                val newDynamicRange = if (contains(dynamicRange)) {
                    dynamicRange
                } else {
                    DynamicRange.SDR
                }

                this@tryApplyDynamicRangeConstraints.copy(
                    dynamicRange = newDynamicRange
                )
            }
        } ?: this
    }

    private fun CameraAppSettings.tryApplyAspectRatioForExternalCapture(
        useCaseMode: CameraUseCase.UseCaseMode
    ): CameraAppSettings {
        return when (useCaseMode) {
            CameraUseCase.UseCaseMode.STANDARD -> this
            CameraUseCase.UseCaseMode.IMAGE_ONLY ->
                this.copy(aspectRatio = AspectRatio.THREE_FOUR)

            CameraUseCase.UseCaseMode.VIDEO_ONLY ->
                this.copy(aspectRatio = AspectRatio.NINE_SIXTEEN)
        }
    }

    private fun CameraAppSettings.tryApplyImageFormatConstraints(): CameraAppSettings {
        return systemConstraints.perLensConstraints[cameraLensFacing]?.let { constraints ->
            with(constraints.supportedImageFormatsMap[captureMode]) {
                val newImageFormat = if (this != null && contains(imageFormat)) {
                    imageFormat
                } else {
                    ImageOutputFormat.JPEG
                }

                this@tryApplyImageFormatConstraints.copy(
                    imageFormat = newImageFormat
                )
            }
        } ?: this
    }

    private fun CameraAppSettings.tryApplyFrameRateConstraints(): CameraAppSettings {
        return systemConstraints.perLensConstraints[cameraLensFacing]?.let { constraints ->
            with(constraints.supportedFixedFrameRates) {
                val newTargetFrameRate = if (contains(targetFrameRate)) {
                    targetFrameRate
                } else {
                    TARGET_FPS_AUTO
                }

                this@tryApplyFrameRateConstraints.copy(
                    targetFrameRate = newTargetFrameRate
                )
            }
        } ?: this
    }

    private fun CameraAppSettings.tryApplyStabilizationConstraints(): CameraAppSettings {
        return systemConstraints.perLensConstraints[cameraLensFacing]?.let { constraints ->
            val invalidFps = when (stabilizationMode) {
                StabilizationMode.ON -> STABILIZATION_ON_UNSUPPORTED_FPS
                StabilizationMode.HIGH_QUALITY -> STABILIZATION_HIGH_QUALITY_UNSUPPORTED_FPS
                else -> emptySet()
            }

            val newStabilizationMode = if (targetFrameRate in invalidFps) {
                StabilizationMode.AUTO
            } else {
                stabilizationMode
            }.let {
                if (it !in constraints.supportedStabilizationModes) {
                    StabilizationMode.OFF
                } else {
                    it
                }
            }

            this@tryApplyStabilizationConstraints.copy(
                stabilizationMode = newStabilizationMode
            )
        } ?: this
    }

    private fun CameraAppSettings.tryApplyConcurrentCameraModeConstraints(): CameraAppSettings =
        when (concurrentCameraMode) {
            ConcurrentCameraMode.OFF -> this
            else ->
                if (systemConstraints.concurrentCamerasSupported) {
                    copy(
                        targetFrameRate = TARGET_FPS_AUTO,
                        dynamicRange = DynamicRange.SDR,
                        captureMode = CaptureMode.MULTI_STREAM
                    )
                } else {
                    copy(concurrentCameraMode = ConcurrentCameraMode.OFF)
                }
        }

    override suspend fun tapToFocus(x: Float, y: Float) {
        focusMeteringEvents.send(CameraEvent.FocusMeteringEvent(x, y))
    }

    override fun getScreenFlashEvents() = screenFlashEvents
    override fun getCurrentSettings() = currentSettings.asStateFlow()

    override fun setFlashMode(flashMode: FlashMode) {
        currentSettings.update { old ->
            old?.copy(flashMode = flashMode)
        }
    }

    override fun isScreenFlashEnabled() =
        imageCaptureUseCase?.flashMode == ImageCapture.FLASH_MODE_SCREEN &&
                imageCaptureUseCase?.screenFlash != null

    override suspend fun setAspectRatio(aspectRatio: AspectRatio) {
        currentSettings.update { old ->
            old?.copy(aspectRatio = aspectRatio)
        }
    }

    override suspend fun setCaptureMode(captureMode: CaptureMode) {
        currentSettings.update { old ->
            old?.copy(captureMode = captureMode)
                ?.tryApplyImageFormatConstraints()
                ?.tryApplyConcurrentCameraModeConstraints()
        }
    }

    override suspend fun setDynamicRange(dynamicRange: DynamicRange) {
        currentSettings.update { old ->
            old?.copy(dynamicRange = dynamicRange)
                ?.tryApplyConcurrentCameraModeConstraints()
        }
    }

    override fun setDeviceRotation(deviceRotation: DeviceRotation) {
        currentSettings.update { old ->
            old?.copy(deviceRotation = deviceRotation)
        }
    }

    override suspend fun setConcurrentCameraMode(concurrentCameraMode: ConcurrentCameraMode) {
        currentSettings.update { old ->
            old?.copy(concurrentCameraMode = concurrentCameraMode)
                ?.tryApplyConcurrentCameraModeConstraints()
        }
    }

    override suspend fun setImageFormat(imageFormat: ImageOutputFormat) {
        currentSettings.update { old ->
            old?.copy(imageFormat = imageFormat)
        }
    }

    override suspend fun setMaxVideoDuration(durationInMillis: Long) {
        currentSettings.update { old ->
            old?.copy(
                maxVideoDurationMillis = durationInMillis
            )
        }
    }
<<<<<<< HEAD

    override suspend fun setPreviewStabilization(previewStabilization: Stabilization) {
        currentSettings.update { old ->
            old?.copy(
                previewStabilization = previewStabilization
            )?.tryApplyStabilizationConstraints()
                ?.tryApplyConcurrentCameraModeConstraints()
        }
    }

    override suspend fun setVideoCaptureStabilization(videoCaptureStabilization: Stabilization) {
=======
    override suspend fun setStabilizationMode(stabilizationMode: StabilizationMode) {
>>>>>>> 81c6d4e8
        currentSettings.update { old ->
            old?.copy(stabilizationMode = stabilizationMode)
        }
    }

    override suspend fun setTargetFrameRate(targetFrameRate: Int) {
        currentSettings.update { old ->
            old?.copy(targetFrameRate = targetFrameRate)?.tryApplyFrameRateConstraints()
                ?.tryApplyConcurrentCameraModeConstraints()
        }
    }

    override suspend fun setAudioMuted(isAudioMuted: Boolean) {
        currentSettings.update { old ->
            old?.copy(audioMuted = isAudioMuted)
        }
    }

    companion object {
        private val FIXED_FRAME_RATES = setOf(TARGET_FPS_15, TARGET_FPS_30, TARGET_FPS_60)
    }
}<|MERGE_RESOLUTION|>--- conflicted
+++ resolved
@@ -681,21 +681,7 @@
             )
         }
     }
-<<<<<<< HEAD
-
-    override suspend fun setPreviewStabilization(previewStabilization: Stabilization) {
-        currentSettings.update { old ->
-            old?.copy(
-                previewStabilization = previewStabilization
-            )?.tryApplyStabilizationConstraints()
-                ?.tryApplyConcurrentCameraModeConstraints()
-        }
-    }
-
-    override suspend fun setVideoCaptureStabilization(videoCaptureStabilization: Stabilization) {
-=======
     override suspend fun setStabilizationMode(stabilizationMode: StabilizationMode) {
->>>>>>> 81c6d4e8
         currentSettings.update { old ->
             old?.copy(stabilizationMode = stabilizationMode)
         }
