--- conflicted
+++ resolved
@@ -19,23 +19,16 @@
  * Data layer representation for settings.
  */
 data class CameraAppSettings(
-<<<<<<< HEAD
-    val default_front_camera: Boolean = false,
-    val front_camera_available: Boolean = true,
-    val back_camera_available: Boolean = true,
-    val dark_mode_status: DarkModeStatus = DarkModeStatus.SYSTEM,
-    val flash_mode_status: FlashModeStatus = FlashModeStatus.OFF,
-    val demo_switch: Boolean = false,
-    val demo_multiple: DemoMultipleStatus = DemoMultipleStatus.APPLE
-=======
     val isFrontCameraFacing: Boolean = false,
     val isFrontCameraAvailable: Boolean = true,
     val isBackCameraAvailable: Boolean = true,
     val darkMode: DarkMode = DarkMode.SYSTEM,
     val flashMode: FlashMode = FlashMode.OFF,
     val captureMode: CaptureMode = CaptureMode.MULTI_STREAM,
-    val aspectRatio: AspectRatio = AspectRatio.NINE_SIXTEEN
->>>>>>> 841795b4
+    val aspectRatio: AspectRatio = AspectRatio.NINE_SIXTEEN,
+
+    val demoSwitch: Boolean = false,
+    val demoMultiple: DemoMultiple = DemoMultiple.APPLE
 )
 
 val DEFAULT_CAMERA_APP_SETTINGS = CameraAppSettings()