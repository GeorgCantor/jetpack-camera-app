/*
 * Copyright (C) 2023 The Android Open Source Project
 *
 * Licensed under the Apache License, Version 2.0 (the "License");
 * you may not use this file except in compliance with the License.
 * You may obtain a copy of the License at
 *
 *      http://www.apache.org/licenses/LICENSE-2.0
 *
 * Unless required by applicable law or agreed to in writing, software
 * distributed under the License is distributed on an "AS IS" BASIS,
 * WITHOUT WARRANTIES OR CONDITIONS OF ANY KIND, either express or implied.
 * See the License for the specific language governing permissions and
 * limitations under the License.
 */
package com.google.jetpackcamera.settings.model
const val TARGET_FPS_AUTO = 0

/**
 * Data layer representation for settings.
 */
data class CameraAppSettings(
    val cameraLensFacing: LensFacing = LensFacing.BACK,
    val darkMode: DarkMode = DarkMode.SYSTEM,
    val flashMode: FlashMode = FlashMode.OFF,
    val captureMode: CaptureMode = CaptureMode.MULTI_STREAM,
    val aspectRatio: AspectRatio = AspectRatio.NINE_SIXTEEN,
    val previewStabilization: Stabilization = Stabilization.UNDEFINED,
    val videoCaptureStabilization: Stabilization = Stabilization.UNDEFINED,
    val dynamicRange: DynamicRange = DynamicRange.SDR,
    val defaultHdrDynamicRange: DynamicRange = DynamicRange.HLG10,
    val zoomScale: Float = 1f,
    val targetFrameRate: Int = TARGET_FPS_AUTO,
<<<<<<< HEAD
    val deviceRotation: DeviceRotation = DeviceRotation.Natural
=======
    val imageFormat: ImageOutputFormat = ImageOutputFormat.JPEG
>>>>>>> b3a75411
)

fun SystemConstraints.forCurrentLens(cameraAppSettings: CameraAppSettings): CameraConstraints? {
    return perLensConstraints[cameraAppSettings.cameraLensFacing]
}

val DEFAULT_CAMERA_APP_SETTINGS = CameraAppSettings()<|MERGE_RESOLUTION|>--- conflicted
+++ resolved
@@ -31,11 +31,8 @@
     val defaultHdrDynamicRange: DynamicRange = DynamicRange.HLG10,
     val zoomScale: Float = 1f,
     val targetFrameRate: Int = TARGET_FPS_AUTO,
-<<<<<<< HEAD
+    val imageFormat: ImageOutputFormat = ImageOutputFormat.JPEG,
     val deviceRotation: DeviceRotation = DeviceRotation.Natural
-=======
-    val imageFormat: ImageOutputFormat = ImageOutputFormat.JPEG
->>>>>>> b3a75411
 )
 
 fun SystemConstraints.forCurrentLens(cameraAppSettings: CameraAppSettings): CameraConstraints? {
