/*
 * Copyright (C) 2023 The Android Open Source Project
 *
 * Licensed under the Apache License, Version 2.0 (the "License");
 * you may not use this file except in compliance with the License.
 * You may obtain a copy of the License at
 *
 *      http://www.apache.org/licenses/LICENSE-2.0
 *
 * Unless required by applicable law or agreed to in writing, software
 * distributed under the License is distributed on an "AS IS" BASIS,
 * WITHOUT WARRANTIES OR CONDITIONS OF ANY KIND, either express or implied.
 * See the License for the specific language governing permissions and
 * limitations under the License.
 */
package com.google.jetpackcamera.domain.camera

import android.content.ContentResolver
import android.net.Uri
import androidx.camera.core.ImageCapture
import androidx.camera.core.SurfaceRequest
import com.google.jetpackcamera.settings.model.AspectRatio
import com.google.jetpackcamera.settings.model.CameraAppSettings
import com.google.jetpackcamera.settings.model.CaptureMode
import com.google.jetpackcamera.settings.model.DeviceRotation
import com.google.jetpackcamera.settings.model.DynamicRange
import com.google.jetpackcamera.settings.model.FlashMode
import com.google.jetpackcamera.settings.model.ImageOutputFormat
import com.google.jetpackcamera.settings.model.LensFacing
import kotlinx.coroutines.flow.SharedFlow
import kotlinx.coroutines.flow.StateFlow

/**
 * Data layer for camera.
 */
interface CameraUseCase {
    /**
     * Initializes the camera.
     *
     * @return list of available lenses.
     */
    suspend fun initialize(disableVideoCapture: Boolean)

    /**
     * Starts the camera.
     *
     * This will start to configure the camera, but frames won't stream until a [SurfaceRequest]
     * from [getSurfaceRequest] has been fulfilled.
     *
     * The camera will run until the calling coroutine is cancelled.
     */
    suspend fun runCamera()

    suspend fun takePicture(onCaptureStarted: (() -> Unit) = {})

    /**
     * Takes a picture with the camera. If ignoreUri is set to true, the picture taken will be saved
     * at the default directory for pictures on device. Otherwise, it will be saved at the uri
     * location if the uri is not null. If it is null, an error will be thrown.
     */
    suspend fun takePicture(
        onCaptureStarted: (() -> Unit) = {},
        contentResolver: ContentResolver,
        imageCaptureUri: Uri?,
        ignoreUri: Boolean = false
    ): ImageCapture.OutputFileResults

    suspend fun startVideoRecording(onVideoRecord: (OnVideoRecordEvent) -> Unit)

    fun stopVideoRecording()

    fun setZoomScale(scale: Float)

    fun getZoomScale(): StateFlow<Float>

    fun getSurfaceRequest(): StateFlow<SurfaceRequest?>

    fun getScreenFlashEvents(): SharedFlow<ScreenFlashEvent>

    fun getCurrentSettings(): StateFlow<CameraAppSettings?>

    fun setFlashMode(flashMode: FlashMode)

    fun isScreenFlashEnabled(): Boolean

    suspend fun setAspectRatio(aspectRatio: AspectRatio)

    suspend fun setLensFacing(lensFacing: LensFacing)

    suspend fun tapToFocus(x: Float, y: Float)

    suspend fun setCaptureMode(captureMode: CaptureMode)

    suspend fun setDynamicRange(dynamicRange: DynamicRange)

<<<<<<< HEAD
    fun setDisplayRotation(deviceRotation: DeviceRotation)
=======
    suspend fun setImageFormat(imageFormat: ImageOutputFormat)
>>>>>>> b3a75411

    /**
     * Represents the events required for screen flash.
     */
    data class ScreenFlashEvent(val type: Type, val onComplete: () -> Unit) {
        enum class Type {
            APPLY_UI,
            CLEAR_UI
        }
    }

    /**
     * Represents the events for video recording.
     */
    sealed interface OnVideoRecordEvent {
        object OnVideoRecorded : OnVideoRecordEvent

        data class OnVideoRecordStatus(val audioAmplitude: Double) : OnVideoRecordEvent

        object OnVideoRecordError : OnVideoRecordEvent
    }
}<|MERGE_RESOLUTION|>--- conflicted
+++ resolved
@@ -93,11 +93,9 @@
 
     suspend fun setDynamicRange(dynamicRange: DynamicRange)
 
-<<<<<<< HEAD
     fun setDisplayRotation(deviceRotation: DeviceRotation)
-=======
+
     suspend fun setImageFormat(imageFormat: ImageOutputFormat)
->>>>>>> b3a75411
 
     /**
      * Represents the events required for screen flash.
