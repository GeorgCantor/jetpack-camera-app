--- conflicted
+++ resolved
@@ -255,13 +255,10 @@
      * The use cases typically will not need to be re-bound.
      */
     private data class TransientSessionSettings(
+        val audioMuted: Boolean,
         val flashMode: FlashMode,
-        val zoomScale: Float,
-<<<<<<< HEAD
-        val targetRotation: Int
-=======
-        val audioMuted: Boolean
->>>>>>> 65329560
+        val targetRotation: Int,
+        val zoomScale: Float
     )
 
     override suspend fun runCamera() = coroutineScope {
@@ -272,14 +269,10 @@
             .filterNotNull()
             .map { currentCameraSettings ->
                 transientSettings.value = TransientSessionSettings(
+                    audioMuted = currentCameraSettings.audioMuted,
                     flashMode = currentCameraSettings.flashMode,
-<<<<<<< HEAD
-                    zoomScale = currentCameraSettings.zoomScale,
-                    targetRotation = currentCameraSettings.deviceRotation.toUiSurfaceRotation()
-=======
-                    audioMuted = currentCameraSettings.audioMuted,
+                    targetRotation = currentCameraSettings.deviceRotation.toUiSurfaceRotation(),
                     zoomScale = currentCameraSettings.zoomScale
->>>>>>> 65329560
                 )
 
                 val cameraSelector = when (currentCameraSettings.cameraLensFacing) {
